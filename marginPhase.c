--- conflicted
+++ resolved
@@ -7,15 +7,12 @@
 #include <getopt.h>
 #include <stdio.h>
 #include <ctype.h>
-<<<<<<< HEAD
 #include <htslib/sam.h>
 #include <htslib/vcf.h>
 #include <memory.h>
 #include <htslib/faidx.h>
 #include "stRPHmm.h"
 #include "jsmn.h"
-=======
->>>>>>> 7a74623e
 
 #include "stRPHmm.h"
 
@@ -35,284 +32,6 @@
     fprintf(stderr, "-e --intervalEnd : Ending position of interval to read\n");
 }
 
-<<<<<<< HEAD
-char baseToAlphabet(char b, char **alphabet, char *wildcard) {
-    // TODO: use actual alphabet & wildcard that was input
-    for (size_t i = 0; i < ALPHABET_SIZE; i++) {
-        char *bases = alphabet[i];
-        size_t len = strlen(bases);
-        for (size_t j = 0; j < len; j++) {
-            if (b == bases[j]) return FIRST_ALPHABET_CHAR + i;
-        }
-    }
-    for (size_t i = 0; i < strlen(wildcard); i++) {
-        if (b == wildcard[i]) return st_randomInt(FIRST_ALPHABET_CHAR, FIRST_ALPHABET_CHAR+ALPHABET_SIZE-1);
-    }
-    st_logInfo("ERROR: Character in sequence not in alphabet\n");
-    return  FIRST_ALPHABET_CHAR - 1;
-}
-
-char *json_token_tostr(char *js, jsmntok_t *t)
-{
-    js[t->end] = '\0';
-    return js + t->start;
-}
-
-void parseReads(stList *profileSequences, char *bamFile, char **alphabet, char *wildcard, char *refSeqName, int32_t intervalStart, int32_t intervalEnd) {
-    /*
-     * TODO: Use htslib to parse the reads within an input interval of a reference sequence of a bam file
-     * and create a list of profile sequences using
-     * stProfileSeq *stProfileSeq_constructEmptyProfile(char *referenceName,
-            int64_t referenceStart, int64_t length);
-       where for each position you turn the character into a profile probability, as shown in the tests
-
-       In future we can use the mapq scores for reads to adjust these profiles, or for signal level alignments
-       use the posterior probabilities.
-     */
-
-    st_logDebug("Bam file: %s \n", bamFile);
-    samFile *in = hts_open(bamFile, "r");
-    bam_hdr_t *bamHdr = sam_hdr_read(in);
-//    BGZF *in = bgzf_open(bamFile,"r"); //open bam file
-//    bam_hdr_t *bamHdr = bam_hdr_read(in); //read header
-    bam1_t *aln = bam_init1(); //initialize an alignment
-
-    bool readWholeFile = false;
-    if (!refSeqName) {
-        st_logInfo("No reference sequence name given, reading whole file.\n");
-        readWholeFile = true;
-    }
-    if (intervalStart < 0) {
-        intervalStart = 0;
-        st_logInfo("Reading from start of chromosome.\n");
-    }
-    if (intervalEnd < 0) {
-        st_logInfo("Reading until end of chromosome.\n", intervalEnd);
-    }
-    int32_t readCount = 0;
-
-    // Figure out these parameters....
-//    int min_shift = 14;
-//    int n_lvls = 5;
-//    //hts_idx_t *idx = hts_idx_init(bamHdr->n_targets, HTS_FMT_BAI, 0, min_shift, n_lvls);
-//    hts_idx_t *idx;
-//    char *region;
-//    hts_itr_t *itr = sam_itr_querys(idx, bamHdr, region);
-
-
-//    hts_idx_t *hts_idx_init(int n, int fmt, uint64_t offset0, int min_shift, int n_lvls);
-//    hts_itr_t *sam_itr_queryi(const hts_idx_t *idx, int tid, int beg, int end);
-//    hts_itr_t *sam_itr_querys(const hts_idx_t *idx, bam_hdr_t *hdr, const char *region);
-
-    while(sam_read1(in,bamHdr,aln) > 0){
-
-        int32_t pos = aln->core.pos +1; //left most position of alignment in zero based coordianate (+1)
-        char *chr = bamHdr->target_name[aln->core.tid] ; //contig name (chromosome)
-        uint32_t len = aln->core.l_qseq; //length of the read.
-        uint8_t *seq = bam_get_seq(aln);  // DNA sequence
-
-        // TODO: is this the right way to deal with the reference sequence / input interval?
-        if(readWholeFile || strcmp(chr, refSeqName) == 0) {
-            // Should reads that cross boundaries be counted?
-            if (pos >= intervalStart && (intervalEnd < 0 || pos + len <= intervalEnd)) {
-                readCount++;
-
-                stProfileSeq *pSeq = stProfileSeq_constructEmptyProfile(chr, pos, len);
-
-                for (int64_t i = 0; i < len; i++) {
-                    // For each position turn character into profile probability
-                    // As is, this makes the probability 1 for the base read by the file, and 0 otherwise
-                    // Should this be modified to take into account error rates?
-                    char b = baseToAlphabet(seq_nt16_str[bam_seqi(seq, i)], alphabet, wildcard);
-                    pSeq->profileProbs[i * ALPHABET_SIZE + b - FIRST_ALPHABET_CHAR] = ALPHABET_MAX_PROB;
-                }
-                stList_append(profileSequences, pSeq);
-                if (readCount % 1000 == 0) {
-                    stProfileSeq_print(pSeq, stderr, true);
-                }
-            }
-        }
-    }
-    st_logDebug("Number of reads found with name: %s in interval %d - %d : %d\n", refSeqName, intervalStart, intervalEnd, readCount);
-
-    bam_destroy1(aln);
-//    bgzf_close(in);
-    sam_close(in);
-}
-
-
-
-
-stRPHmmParameters *parseParameters(char *paramsFile, char **alphabet, char **wildcard) {
-    /*
-     * TODO: Read model parameters from params file
-     * See params.json.
-     * Suggest writing basic parser / tests and putting in impl/parser.c (or something similar)
-     * Suggest using http://zserge.com/jsmn.html for parsing the json
-     *
-     * Notes:
-     *      "alphabet" is an array specifying the conversion of symbols from the read alignments into the non-negative integer space
-     *      used by the program.  e.g. "alphabet" : [ "Aa", "Cc", "Gg", "Tt", "-" ] specifies an alphabet of cardinality 5,
-     *      with each string in the array specifying which characters map to which integer, starting from 0. In the example,
-     *      "C" or a "c" character is mapped to 1 while "-" is mapped to 4.
-     *
-     *      The wildcard symbols are treated as mapping to each possible integer symbol with equal probability
-     *      Any other symbol encountered by the parsing of reads should be treated as an error
-     *
-     *      If ALPHABET_SIZE does not equal the cardinality of the input alphabet then an error should be thrown.
-     *
-     *      The "haplotypeSubstitutionModel" gives probabilities of substitutions between haplotypes in the model, the "readErrorModel"
-     *      gives the probabilities of errors in the reads.
-     *      Each is a square matrix of size alphabet size * alphabet size
-     *      Each should be
-     *      converted to log space for the model. Each row of each matrix should sum to 1.0 (roughly) and be normalised to 1.0
-     *
-     */
-
-    // Variables for parsing
-    st_logDebug("Parsing json file: %s \n", paramsFile);
-    int numTokens = 256;
-    jsmn_parser parser;
-    jsmn_init(&parser);
-    jsmntok_t tokens[numTokens];
-    char *js = NULL;
-    size_t jslen = 0;
-    char buf[BUFSIZ];
-    int r;
-
-    // Variables for hmm parameters
-    uint16_t  *hetSubModel = st_calloc(ALPHABET_SIZE*ALPHABET_SIZE, sizeof(uint16_t));
-    double *hetSubModelSlow = st_calloc(ALPHABET_SIZE*ALPHABET_SIZE, sizeof(double));
-    uint16_t  *readErrorSubModel = st_calloc(ALPHABET_SIZE*ALPHABET_SIZE, sizeof(uint16_t));
-    double *readErrorSubModelSlow = st_calloc(ALPHABET_SIZE*ALPHABET_SIZE, sizeof(double));
-    bool maxNotSumTransitions = true;
-    int64_t  maxPartitionsInAColumn = 50;
-    int64_t  maxCoverageDepth = MAX_READ_PARTITIONING_DEPTH;
-    int64_t minReadCoverageToSupportPhasingBetweenHeterozygousSites = 0;
-
-
-    FILE *fp;
-    fp = fopen(paramsFile, "rb");
-    r = fread(buf, 1, sizeof(buf), fp);
-    if (r > 0) {
-        js = realloc(js, jslen + r + 1);
-    }
-    fclose(fp);
-    if (js != NULL) {
-        strncpy(js + jslen, buf, r);
-        jslen = jslen + r;
-        r = jsmn_parse(&parser, js, jslen, tokens, numTokens);
-        st_logDebug("Number of tokens needed to parse: %d\n", r);
-    }
-    if (r < 0) {
-        st_logDebug("Error when parsing json: %d\n", r);
-        return NULL;
-    }
-
-    st_logDebug("Printing tokens... \n");
-    for (int64_t i = 0; i < r; i++) {
-        jsmntok_t key = tokens[i];
-        char *keyString = json_token_tostr(js, &key);
-
-        if (i == 0) {
-            st_logDebug("Root Key: %s\n", keyString);
-        }
-        if (strcmp(keyString, "alphabet") == 0) {
-            jsmntok_t alphabetTok = tokens[i+1];
-            if (alphabetTok.size != ALPHABET_SIZE) {
-                st_errAbort("Alphabet size in JSON does not match constant ALPHABET_SIZE \n");
-            }
-            for (int j = 0; j < ALPHABET_SIZE; j++) {
-                jsmntok_t tok = tokens[i+j+2];
-                char *tokStr = json_token_tostr(js, &tok);
-                alphabet[j] = tokStr;
-            }
-            st_logDebug("\n");
-            i += ALPHABET_SIZE + 1;
-
-        }
-        if (strcmp(keyString, "wildcard") == 0) {
-            jsmntok_t tok = tokens[i+1];
-            char *tokStr = json_token_tostr(js, &tok);
-            *wildcard = tokStr;
-            i++;
-        }
-        if (strcmp(keyString, "haplotypeSubstitutionModel") == 0) {
-            jsmntok_t hapSubTok = tokens[i+1];
-            if (hapSubTok.size != ALPHABET_SIZE * ALPHABET_SIZE) {
-                st_errAbort("Size of haplotype substitution model in JSON does not match ALPHABET_SIZE * ALPHABET_SIZE \n");
-            }
-            for (int j = 0; j < ALPHABET_SIZE * ALPHABET_SIZE; j++) {
-                jsmntok_t tok = tokens[i+j+2];
-                char *tokStr = json_token_tostr(js, &tok);
-                setSubstitutionProb(hetSubModel, hetSubModelSlow, j/ALPHABET_SIZE, j%ALPHABET_SIZE, atof(tokStr));
-            }
-            st_logDebug("\n");
-            i += hapSubTok.size + 1;
-        }
-        if (strcmp(keyString, "readErrorModel") == 0) {
-            jsmntok_t readErrTok = tokens[i+1];
-            if (readErrTok.size != ALPHABET_SIZE * ALPHABET_SIZE) {
-                st_errAbort("Size of read error model in JSON does not match ALPHABET_SIZE * ALPHABET_SIZE \n");
-            }
-            for (int j = 0; j < ALPHABET_SIZE * ALPHABET_SIZE; j++) {
-                jsmntok_t tok = tokens[i+j+2];
-                char *tokStr = json_token_tostr(js, &tok);
-                setSubstitutionProb(readErrorSubModel, readErrorSubModelSlow, j/ALPHABET_SIZE, j%ALPHABET_SIZE, atof(tokStr));
-
-            }
-            st_logDebug("\n");
-            i += readErrTok.size + 1;
-        }
-        if (strcmp(keyString, "maxNotSumTransitions") == 0) {
-            jsmntok_t tok = tokens[i+1];
-            char *tokStr = json_token_tostr(js, &tok);
-            if (strcmp(tokStr, "false") == 0) maxNotSumTransitions = false;
-            i++;
-        }
-        if (strcmp(keyString, "maximumPartitionsInAColumn") == 0) {
-            jsmntok_t tok = tokens[i+1];
-            char *tokStr = json_token_tostr(js, &tok);
-            maxPartitionsInAColumn = atoi(tokStr);
-            i++;
-        }
-        if (strcmp(keyString, "maxCoverageDepth") == 0) {
-            jsmntok_t tok = tokens[i+1];
-            char *tokStr = json_token_tostr(js, &tok);
-            maxCoverageDepth = atoi(tokStr);
-            i++;
-        }
-        if (strcmp(keyString, "minReadCoverageToSupportPhasingBetweenHeterozygousSites") == 0) {
-            jsmntok_t tok = tokens[i+1];
-            char *tokStr = json_token_tostr(js, &tok);
-            minReadCoverageToSupportPhasingBetweenHeterozygousSites = atoi(tokStr);
-            i++;
-        }
-    }
-    // Construct actual hmm parameters
-
-    st_logDebug("HAPLOTYPE SUBSTITUTION MODEL: \n");
-    for (int64_t i = 0; i < ALPHABET_SIZE * ALPHABET_SIZE; i++) {
-        st_logDebug(" %f \t", hetSubModelSlow[i]);
-        if ((i+1) % ALPHABET_SIZE == 0) {
-            st_logDebug("\n");
-        }
-    }
-    st_logDebug("READ ERROR MODEL: \n");
-    for (int64_t i = 0; i < ALPHABET_SIZE * ALPHABET_SIZE; i++) {
-        st_logDebug(" %f \t", readErrorSubModelSlow[i]);
-        if ((i+1) % ALPHABET_SIZE == 0) {
-            st_logDebug("\n");
-        }
-    }
-
-
-    stRPHmmParameters *params = stRPHmmParameters_construct(hetSubModel, hetSubModelSlow, readErrorSubModel,
-                                                            readErrorSubModelSlow, maxNotSumTransitions,
-                                                            maxPartitionsInAColumn, maxCoverageDepth,
-                                                            minReadCoverageToSupportPhasingBetweenHeterozygousSites);
-    return params;
-}
 
 bcf_hdr_t* writeVcfHeader(vcfFile *out, stList *genomeFragments) {
     bcf_hdr_t *hdr = bcf_hdr_init("w");
@@ -409,17 +128,12 @@
     free(str.s); bcf_destroy(bcf_rec);
 }
 
-=======
->>>>>>> 7a74623e
 
 int main(int argc, char *argv[]) {
     // Parameters / arguments
     char * logLevelString = NULL;
-<<<<<<< HEAD
     char *bamFile = NULL;
-=======
     char *bamInFile = NULL;
->>>>>>> 7a74623e
     char *vcfOutFile = NULL;
     char *paramsFile = "params.json";
     char *referenceName = "hg19.chr3.fa";
@@ -543,7 +257,38 @@
         // Compute the genome fragment
         stGenomeFragment *gF = stGenomeFragment_construct(hmm, path);
 
-<<<<<<< HEAD
+//        st_logDebug("*** Genome Fragment Information ***\n");
+//        st_logDebug("Reference name: %s\n", gF->referenceName);
+//        st_logDebug("Ref start: %d \n", gF->refStart);
+//        st_logDebug("Length: %d \n", gF->length);
+//
+//        st_logDebug("Genotype string: %u\n", gF->genotypeString);
+//        for (int64_t j = 0; j < gF->length; j++) {
+//            st_logDebug("%u\t", gF->genotypeString[j]);
+//        }
+//        st_logDebug("Genotype Probabilities: \n");
+//        for (int64_t j = 0; j < gF->length; j++) {
+//            st_logDebug("%f \t", gF->genotypeProbs[j]);
+//        }
+//        st_logDebug("\nHaplotype 1 string: %u\n", gF->haplotypeString1);
+//        for (int64_t j = 0; j < gF->length; j++) {
+//            st_logDebug("%u\t", gF->haplotypeString1[j]);
+//        }
+//        st_logDebug("\nHaplotype 1 Probabilities: \n");
+//        for (int64_t j = 0; j < gF->length; j++) {
+//            st_logDebug("%f \t", gF->haplotypeProbs1[j]);
+//        }
+//        st_logDebug("\nHaplotype 2 string: %u\n", gF->haplotypeString2);
+//        for (int64_t j = 0; j < gF->length; j++) {
+//            st_logDebug("%u\t", gF->haplotypeString2[j]);
+//        }
+//        st_logDebug("\nHaplotype 2 Probabilities: \n");
+//        for (int64_t j = 0; j < gF->length; j++) {
+//            st_logDebug("%f \t", gF->haplotypeProbs2[j]);
+//        }
+
+        // Write out VCF
+        st_logInfo("\nWriting out VCF for fragment\n");
 
         // Get reference sequence
         str.l = 0; ksprintf(&str, "%s:%d-%d", gF->referenceName, gF->refStart, gF->refStart + gF->length + 1);
@@ -559,44 +304,7 @@
         st_logInfo("Writing out VCF for fragment\n");
         writeVcfFragment(vcfOutFP, hdr, gF, seq, alphabet, wildcard);
         free(seq);
-=======
-        st_logDebug("*** Genome Fragment Information ***\n");
-        st_logDebug("Reference name: %s\n", gF->referenceName);
-        st_logDebug("Ref start: %d \n", gF->refStart);
-        st_logDebug("Length: %d \n", gF->length);
-
-        st_logDebug("Genotype string: %u\n", gF->genotypeString);
-        for (int64_t j = 0; j < gF->length; j++) {
-            st_logDebug("%u\t", gF->genotypeString[j]);
-        }
-//        st_logDebug("Genotype Probabilities: \n");
-//        for (int64_t j = 0; j < gF->length; j++) {
-//            st_logDebug("%f \t", gF->genotypeProbs[j]);
-//        }
-        st_logDebug("\nHaplotype 1 string: %u\n", gF->haplotypeString1);
-        for (int64_t j = 0; j < gF->length; j++) {
-            st_logDebug("%u\t", gF->haplotypeString1[j]);
-        }
-//        st_logDebug("\nHaplotype 1 Probabilities: \n");
-//        for (int64_t j = 0; j < gF->length; j++) {
-//            st_logDebug("%f \t", gF->haplotypeProbs1[j]);
-//        }
-        st_logDebug("\nHaplotype 2 string: %u\n", gF->haplotypeString2);
-        for (int64_t j = 0; j < gF->length; j++) {
-            st_logDebug("%u\t", gF->haplotypeString2[j]);
-        }
-//        st_logDebug("\nHaplotype 2 Probabilities: \n");
-//        for (int64_t j = 0; j < gF->length; j++) {
-//            st_logDebug("%f \t", gF->haplotypeProbs2[j]);
-//        }
-
-        // Write out VCF
-        st_logInfo("\nWriting out VCF for fragment\n");
-        /*
-         * TODO: Convert the genome fragment into a portion of a VCF file (we'll need to write the header out earlier)
-         * We can express the genotypes and (using phase sets) the phasing relationships.
-         */
->>>>>>> 7a74623e
+
 
         // Optionally write out two BAMs, one for each read partition
         st_logInfo("Writing out BAM partitions for fragment\n");
