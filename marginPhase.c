/*
 * Copyright (C) 2017 by Benedict Paten (benedictpaten@gmail.com) & Arthur Rand (arand@soe.ucsc.edu)
 *
 * Released under the MIT license, see LICENSE.txt
 */

#include <getopt.h>
#include <stdio.h>
#include <ctype.h>
#include <memory.h>

#include "stRPHmm.h"
#include "sonLib.h"
#include "externalTools/sonLib/C/impl/sonLibListPrivate.h"

/*
 * Functions used to print debug output.
 */

void printSequenceStats(FILE *fH, stList *profileSequences) {
    /*
     * Print stats about the set of profile sequences.
     */
    int64_t totalLength=0;
    for(int64_t i=0; i<stList_length(profileSequences); i++) {
        stProfileSeq *profileSeq = stList_get(profileSequences, i);
        totalLength += profileSeq->length;
    }
    fprintf(fH, "\tGot %" PRIi64 " profile sequences, with total length: %" PRIi64 ", average length: %f\n",
            stList_length(profileSequences), totalLength, ((float)totalLength)/stList_length(profileSequences));
}

double getExpectedNumberOfMatches(uint64_t *haplotypeString, int64_t start, int64_t length, stProfileSeq *profileSeq) {
    /*
     * Returns the expected number of positions in the profile sequence that are identical to the given haplotype string.
     */
    double totalExpectedMatches = 0.0;

    for(int64_t i=0; i<profileSeq->length; i++) {
        // Get base in the haplotype sequence
        int64_t j = i + profileSeq->refStart - start;
        if(j >= 0 && j < length) {
            uint64_t hapBase = haplotypeString[j];
            assert(hapBase < ALPHABET_SIZE);

            // Expectation of a match
            totalExpectedMatches += getProb(&(profileSeq->profileProbs[i * ALPHABET_SIZE]), hapBase);
        }
    }
    return totalExpectedMatches;
}

double getIdentityHetMatches(uint64_t *haplotypeString1, uint64_t *haplotypeString2, int64_t start, int64_t length, stProfileSeq *profileSeq) {
    /*
     * Returns the expected number of positions in the profile sequence that are identical to the given haplotype string.
     */
    double totalExpectedMatches = 0.0;
    double hetPositions = 0.0;

    for(int64_t i=0; i<profileSeq->length; i++) {
        // Get base in the haplotype sequence
        int64_t j = i + profileSeq->refStart - start;
        if(j >= 0 && j < length) {
            uint64_t hapBase1 = haplotypeString1[j];
            uint64_t hapBase2 = haplotypeString2[j];
            assert(hapBase1 < ALPHABET_SIZE);
            assert(hapBase2 < ALPHABET_SIZE);
            if (hapBase1 != hapBase2) {
                // Expectation of a match
                totalExpectedMatches += getProb(&(profileSeq->profileProbs[i * ALPHABET_SIZE]), hapBase1);
                hetPositions += 1;
            }
        }
    }
    return totalExpectedMatches / hetPositions;
}

double getExpectedIdentity(uint64_t *haplotypeString, int64_t start, int64_t length, stSet *profileSeqs) {
    /*
     * Returns the expected fraction of positions in the profile sequences that match their corresponding position in the
     * given haplotype string.
     */
    double totalExpectedNumberOfMatches = 0.0;
    int64_t totalLength = 0;
    stSetIterator *it = stSet_getIterator(profileSeqs);
    stProfileSeq *pSeq;
    while((pSeq = stSet_getNext(it)) != NULL) {
        totalExpectedNumberOfMatches += getExpectedNumberOfMatches(haplotypeString, start, length, pSeq);
        totalLength += pSeq->length;
    }
    return totalExpectedNumberOfMatches/totalLength;
}

int64_t filterProfileSequences(stList *filteredProfileSequences, stSet *badReadIds, uint64_t *haplotypeString1, uint64_t  *haplotypeString2, int64_t start, int64_t length, stSet *profileSeqs, stRPHmmParameters *params) {
    /*
     * Returns the expected fraction of positions in the profile sequences that match their corresponding position in the
     * given haplotype string.
     */
    int64_t misses = 0;
    stSetIterator *it = stSet_getIterator(profileSeqs);
    stProfileSeq *pSeq;
    while((pSeq = stSet_getNext(it)) != NULL) {
        double currentMatches = getExpectedNumberOfMatches(haplotypeString1, start, length, pSeq);
        int64_t currentLength = pSeq->length;
        double percentMatched = currentMatches/currentLength;
        stProfileSeq *pSeqCopy = stProfileSeq_constructEmptyProfile(pSeq->referenceName, pSeq->readId, pSeq->refStart, pSeq->length);
        for (int64_t i = 0; i < pSeq->length; i++) {
            for (int64_t j = 0; j < ALPHABET_SIZE; j++) {
                pSeqCopy->profileProbs[i * ALPHABET_SIZE + j] = pSeq->profileProbs[i * ALPHABET_SIZE + j];
            }
        }
        if (percentMatched < params->filterMatchThreshold) {
            misses++;
            stSet_insert(badReadIds, pSeq->readId);
        } else {
            stList_append(filteredProfileSequences, pSeqCopy);
        }
    }
    return misses;
}


double getIdentityBetweenHaplotypes(uint64_t *hap1String, uint64_t *hap2String, int64_t length) {
    /*
     * Returns the fraction of positions in two haplotypes that are identical.
     */
    int64_t totalMatches = 0;
    for(int64_t i=0; i<length; i++) {
        if(hap1String[i] == hap2String[i]) {
            totalMatches++;
        }
    }
    return ((double)totalMatches)/length;
}

double getIdentityBetweenHaplotypesExcludingIndels(uint64_t *hap1String, uint64_t *hap2String, int64_t length) {
    /*
     * Returns the fraction of positions in two haplotypes that are identical.
     */
    int64_t totalMatches = 0;
    int64_t numGaps = 0;
    for(int64_t i=0; i<length; i++) {
        if(hap1String[i] == hap2String[i]) {
            totalMatches++;
        } else if (hap1String[i] == ALPHABET_SIZE-1 || hap2String[i] == ALPHABET_SIZE-1) {
            numGaps++;
        }
    }
    return ((double)totalMatches)/(length - numGaps);
}

void getExpectedMatchesBetweenProfileSeqs(stProfileSeq *pSeq1, stProfileSeq *pSeq2, int64_t *totalAlignedPositions, double *totalExpectedMatches) {
    /*
     * Calculates the number of base overlaps and expected base matches between two profile sequences.
     */

    for(int64_t i=0; i<pSeq1->length; i++) {
        // Establish if the coordinate is in both sequences
        int64_t j = i + pSeq1->refStart - pSeq2->refStart;
        if(j >= 0 && j < pSeq2->length) {
            (*totalAlignedPositions)++;

            // Calculate expectation of match
            for(int64_t k=0; k<ALPHABET_SIZE; k++) {
                double e1 = getProb(&(pSeq1->profileProbs[i * ALPHABET_SIZE]), k);
                double e2 = getProb(&(pSeq2->profileProbs[j * ALPHABET_SIZE]), k);
                assert(e1 * e2 <= 1.0);
                *totalExpectedMatches += e1 * e2;
            }
        }
    }
}

void printAvgIdentityBetweenProfileSequences(FILE *fH, stList *profileSequences, int64_t maxSeqs) {
    /*
     * Prints the average base identity between pairwise base overlaps between the given profile sequences
     */

    double totalExpectedMatches = 0.0;
    int64_t totalAlignedPositions = 0;

    for(int64_t i=0; i<stList_length(profileSequences) && i<maxSeqs; i++) {
        for(int64_t j=i+1; j<stList_length(profileSequences) && j<maxSeqs; j++) {
            getExpectedMatchesBetweenProfileSeqs(stList_get(profileSequences, i), stList_get(profileSequences, j),
                                                &totalAlignedPositions, &totalExpectedMatches);

        }
    }

    fprintf(fH, "\tAvg. pairwise identity between profile sequences: %f measured at %" PRIi64 " overlapping sites\n",
            totalExpectedMatches/totalAlignedPositions, totalAlignedPositions);
}
double *getHaplotypeBaseComposition(uint64_t *hapString, int64_t length) {
    /*
     * Get the count of each alphabet character in the haplotype sequence, returned
     * as an array.
     */
    double *baseCounts = st_calloc(ALPHABET_SIZE, sizeof(double));
    for(int64_t i=0; i<length; i++) {
        baseCounts[hapString[i]] += 1;
    }
    return baseCounts;
}

double *getExpectedProfileSequenceBaseComposition(stSet *profileSeqs) {
    /*
     * Get the expected count of each alphabet character in the profile sequences, returned
     * as an array.
     */
    double *baseCounts = st_calloc(ALPHABET_SIZE, sizeof(double));
    stSetIterator *it = stSet_getIterator(profileSeqs);
    stProfileSeq *pSeq;
    while((pSeq = stSet_getNext(it)) != NULL) {
        for(int64_t i=0; i<pSeq->length; i++) {
            for(int64_t j=0; j<ALPHABET_SIZE; j++) {
                baseCounts[j] += getProb(&(pSeq->profileProbs[i*ALPHABET_SIZE]), j);
            }
        }
    }
    return baseCounts;
}

void printBaseComposition(FILE *fH, double *baseCounts) {
    /*
     * Print the counts/fraction of each alphabet character.
     */
    double totalCount = 0;
    for(int64_t i=0; i<ALPHABET_SIZE; i++) {
        totalCount += baseCounts[i];
    }
    for(int64_t i=0; i<ALPHABET_SIZE; i++) {
        fprintf(fH, "\tBase %" PRIi64 " count: %f fraction: %f\n", i, baseCounts[i], baseCounts[i]/totalCount);
    }
}

stList *createHMMs(stList *profileSequences, stHash *referenceNamesToReferencePriors, stRPHmmParameters *params) {
    // Create HMMs
    st_logInfo("> Creating read partitioning HMMs\n");
    stList *hmms = getRPHmms(profileSequences, referenceNamesToReferencePriors, params);
    stList_setDestructor(hmms, (void (*)(void *))stRPHmm_destruct2);
    st_logInfo("Got %" PRIi64 " hmms before splitting\n", stList_length(hmms));

    // Break up the hmms where the phasing is uncertain
    st_logInfo("> Breaking apart HMMs where the phasing is uncertain\n");

    stList *l = stList_construct3(0, (void (*)(void *))stRPHmm_destruct2);
    int64_t initialHmmListSize = stList_length(hmms);

    // Reverse to make sure hmm list stays in correct order
    stList_reverse(hmms);
    while(stList_length(hmms) > 0) {
        stList_appendAll(l, stRPHMM_splitWherePhasingIsUncertain(stList_pop(hmms)));
    }
    hmms = l;
    st_logInfo("Created %d hmms after splitting at uncertain regions of phasing (previously %d)\n",
                stList_length(hmms), initialHmmListSize);

    int64_t idx = 0;
    if(st_getLogLevel() == debug && stList_length(hmms) != initialHmmListSize) {
        stListIterator *itor = stList_getIterator(hmms);
        stRPHmm *hmm = NULL;
        while ((hmm = stList_getNext(itor)) != NULL) {
            st_logDebug("\thmm %3d: \tstart pos: %8d \tend pos: %8d\n", idx, hmm->refStart, (hmm->refStart + hmm->refLength));
            idx++;
        }
    }
    return hmms;
}

<<<<<<< HEAD
void computeAllFragments(stList *hmms, stSet *read1Ids, stSet *read2Ids, stSet *badReadIds, int64_t *totalGFlength, stList *filteredProfileSequences, char *vcfOutFile, char *referenceFastaFile, stBaseMapper *baseMapper, stRPHmmParameters *params, bool filterReads) {
=======
void computeAllFragments(stList *hmms, stSet *read1Ids, stSet *read2Ids, int64_t *totalGFlength,
                         stList *filteredProfileSequences, char *vcfOutFile, char *vcfOutFile_all,
                         char *referenceFastaFile, stBaseMapper *baseMapper, stRPHmmParameters *params, bool filterReads) {
>>>>>>> 235652e0
    stGenomeFragment *gF;
    // Start VCF generation
    vcfFile *vcfOutFP = vcf_open(vcfOutFile, "w");
    bcf_hdr_t *hdr = writeVcfHeader(vcfOutFP, hmms, referenceFastaFile);

    vcfFile *vcfOutFP_all = vcf_open(vcfOutFile_all, "w");
    bcf_hdr_t *hdr2 = writeVcfHeader(vcfOutFP_all, hmms, referenceFastaFile);

    if (filterReads) st_logInfo("\n> Filtering reads\n");

    // For each read partitioning HMM
    for(int64_t i=0; i<stList_length(hmms); i++) {
        stRPHmm *hmm = stList_get(hmms, i);

        // Run the forward-backward algorithm
        stRPHmm_forwardBackward(hmm);

        // Now compute a high probability path through the hmm
        stList *path = stRPHmm_forwardTraceBack(hmm);

        // Compute the genome fragment
        gF = stGenomeFragment_construct(hmm, path);
        *totalGFlength += gF->length;

        // Get the reads which mapped to each path
        stSet *reads1 = stRPHmm_partitionSequencesByStatePath(hmm, path, true);
        stSet *reads2 = stRPHmm_partitionSequencesByStatePath(hmm, path, false);

        addProfileSeqIdsToSet(reads1, read1Ids);
        addProfileSeqIdsToSet(reads2, read2Ids);

        if(st_getLogLevel() == debug && stList_length(hmms) <= 5) {
            st_logDebug("> Creating genome fragment for reference sequence: %s, start: %" PRIi64 ", length: %" PRIi64 "\n",
                        hmm->referenceName, hmm->refStart, hmm->refLength);
            st_logDebug("\nThere are %" PRIi64 " reads covered by the hmm, bipartitioned into sets of %" PRIi64 " and %" PRIi64 " reads\n",
                        stList_length(hmm->profileSeqs), stSet_size(reads1), stSet_size(reads2));

            // Print the similarity between the two imputed haplotypes sequences
            st_logDebug("The haplotypes have an %f identity\n", getIdentityBetweenHaplotypes(gF->haplotypeString1, gF->haplotypeString2, gF->length));
            st_logDebug("\tIdentity excluding indels: %f \n\n", getIdentityBetweenHaplotypesExcludingIndels(gF->haplotypeString1, gF->haplotypeString2, gF->length));

            // Print the base composition of the haplotype sequences
            double *hap1BaseCounts = getHaplotypeBaseComposition(gF->haplotypeString1, gF->length);
            st_logDebug("The base composition of haplotype 1:\n");
            printBaseComposition(stderr, hap1BaseCounts);
            free(hap1BaseCounts);

            double *hap2BaseCounts = getHaplotypeBaseComposition(gF->haplotypeString2, gF->length);
            st_logDebug("The base composition of haplotype 2:\n");
            printBaseComposition(stderr, hap2BaseCounts);
            free(hap2BaseCounts);

            // Print the base composition of the reads
            double *reads1BaseCounts =getExpectedProfileSequenceBaseComposition(reads1);
            st_logDebug("The base composition of reads1 set:\n");
            printBaseComposition(stderr, reads1BaseCounts);
            free(reads1BaseCounts);

            double *reads2BaseCounts =getExpectedProfileSequenceBaseComposition(reads2);
            st_logDebug("The base composition of reads2 set:\n");
            printBaseComposition(stderr, reads2BaseCounts);
            free(reads2BaseCounts);

            // Print some summary stats about the differences between haplotype sequences and the bipartitioned reads
            st_logDebug("\thap1 vs. reads1 identity: %f\n",
                        getExpectedIdentity(gF->haplotypeString1, gF->refStart, gF->length, reads1));
            st_logDebug("\thap1 vs. reads2 identity: %f\n",
                        getExpectedIdentity(gF->haplotypeString1, gF->refStart, gF->length, reads2));

            st_logDebug("\thap2 vs. reads2 identity: %f\n",
                        getExpectedIdentity(gF->haplotypeString2, gF->refStart, gF->length, reads2));
            st_logDebug("\thap2 vs. reads1 identity: %f\n",
                        getExpectedIdentity(gF->haplotypeString2, gF->refStart, gF->length, reads1));
        }
        if (filterReads) {
            // Check for reads that don't match well with their predicted haplotype
            int64_t hap1misses = filterProfileSequences(filteredProfileSequences, badReadIds, gF->haplotypeString1, gF->haplotypeString2, gF->refStart, gF->length, reads1, params);
            int64_t hap2misses = filterProfileSequences(filteredProfileSequences, badReadIds, gF->haplotypeString2, gF->haplotypeString1, gF->refStart, gF->length, reads2, params);
            st_logInfo("Genome fragment info: refStart = %" PRIi64 ", length = %" PRIi64 ", number of reads: %" PRIi64 "\n", gF->refStart, gF->length, stSet_size(reads1) + stSet_size(reads2));
            st_logInfo("hap1 reads filtered out: %f\t(%" PRIi64 " out of %" PRIi64 ")\n", (float)hap1misses/stSet_size(reads1), hap1misses, stSet_size(reads1));
            st_logInfo("hap2 reads filtered out: %f\t(%" PRIi64 " out of %" PRIi64 ")\n\n", (float)hap2misses/stSet_size(reads2), hap2misses, stSet_size(reads2));
        }

        // Write two vcfs, one using the reference fasta file and one not
        writeVcfFragment(vcfOutFP, hdr, gF, referenceFastaFile, baseMapper, true);
        writeVcfFragment(vcfOutFP_all, hdr2, gF, referenceFastaFile, baseMapper, false);

        // Cleanup
        stGenomeFragment_destruct(gF);
        stSet_destruct(reads1);
        stSet_destruct(reads2);
        stList_destruct(path);
    }

    // Cleanup vcf
    vcf_close(vcfOutFP);
    vcf_close(vcfOutFP_all);
    bcf_hdr_destroy(hdr);
    bcf_hdr_destroy(hdr2);
    // Write out VCF
    st_logInfo("Finished writing out VCF into file: %s\n", vcfOutFile);
}


/*
 * Main functions
 */


void usage() {
fprintf(stderr, "marginPhase BAM_FILE REFERENCE_FASTA [options]\n");
    fprintf(stderr,
            "Phases the reads in an interval of a BAM file (BAM_FILE) reporting a gVCF file "
            "giving genotypes and haplotypes for region.\n"
            "REFERENCE_FASTA is the reference sequence for the region in fasta format.\n");
    fprintf(stderr, "-h --help            : Print this help screen\n");
    fprintf(stderr, "-a --logLevel        : Set the log level [default = info]\n");
    fprintf(stderr, "-b --bamFile         : Bam file with input reads\n");
    fprintf(stderr, "-o --outputBase      : Output Base (\"example\" -> \"example1.sam\", \"example2.sam\", \"example.vcf\")\n");
    fprintf(stderr, "-p --params          : Input params file\n");
    fprintf(stderr, "-r --referenceVCF    : Reference vcf file, to compare output to\n");
    fprintf(stderr, "-f --referenceFasta  : Fasta file with reference sequence\n");
    fprintf(stderr, "-v --verbose         : Bitmask controlling outputs\n");
    fprintf(stderr, "                     \t%3d - LOG_TRUE_POSITIVES\n", LOG_TRUE_POSITIVES);
}


int main(int argc, char *argv[]) {
    // Parameters / arguments
    char *logLevelString = stString_copy("info");
    char *bamInFile = NULL;
    char *referenceFastaFile = NULL;
    char *referenceVCF = NULL;

    char *outputBase = "output";
    char *paramsFile = "params.json";
    int64_t iterationsOfParameterLearning = 0;
    int64_t verboseBitstring = -1;

    // TODO: When done testing, optionally set random seed using st_randomSeed();

    if(argc < 3) {
        usage();
        return 0;
    }

    // Parse the options
    while (1) {
        static struct option long_options[] = {
                { "logLevel", required_argument, 0, 'a' },
                { "help", no_argument, 0, 'h' },
                { "bamFile", required_argument, 0, 'b'},
                { "outputBase", required_argument, 0, 'o'},
                { "params", required_argument, 0, 'p'},
                { "referenceVcf", required_argument, 0, 'r'},
                { "referenceFasta", required_argument, 0, 'f'},
                { "verbose", optional_argument, 0, 'v'},
                { 0, 0, 0, 0 } };

        int option_index = 0;
        int key = getopt_long(argc, argv, "a:b:o:v::p:r:f:h", long_options, &option_index);

        if (key == -1) {
            break;
        }

        int i;

        switch (key) {
        case 'a':
            free(logLevelString);
            logLevelString = stString_copy(optarg);
            break;
        case 'h':
            usage();
            return 0;
        case 'b':
            bamInFile = stString_copy(optarg);
            break;
        case 'o':
            outputBase = stString_copy(optarg);
            break;
        case 'p':
            paramsFile = stString_copy(optarg);
            break;
        case 'f':
            referenceFastaFile = stString_copy(optarg);
            break;
        case 'r':
            referenceVCF = stString_copy(optarg);
            break;
        case 'v':
            if (optarg == NULL) verboseBitstring = (1 << 16) - 1;
            else verboseBitstring = atoi(optarg);
            break;
        default:
            usage();
            return 0;
        }
    }

    // Initialization from arguments
    st_setLogLevelFromString(logLevelString);
    free(logLevelString);

    char paramsOutFile[strlen(outputBase) + 13];
    strcpy(paramsOutFile, outputBase);
    strcat(paramsOutFile, ".params.json");

    char vcfOutFile[strlen(outputBase) + 5];
    strcpy(vcfOutFile, outputBase);
    strcat(vcfOutFile, ".vcf");

    char vcfOutFile_all[strlen(outputBase) + 13];
    strcpy(vcfOutFile_all, outputBase);
    strcat(vcfOutFile_all, ".allLocs.vcf");

    // TODO make these so they don't need flags
    if (!bamInFile) bamInFile = stString_copy(argv[1]);
    if (!referenceFastaFile) referenceFastaFile = stString_copy(argv[2]);

    // Parse any model parameters
    st_logInfo("> Parsing model parameters from file: %s\n", paramsFile);
    stBaseMapper *baseMapper = stBaseMapper_construct();
    stRPHmmParameters *params = parseParameters(paramsFile, baseMapper);
    if (verboseBitstring >= 0) setVerbosity(params, verboseBitstring); //run this AFTER parameters, so CL args overwrite

    // Print a report of the parsed parameters
    if(st_getLogLevel() == debug) {
        stRPHmmParameters_printParameters(params, stderr);
    }

    // Parse reads for interval
    st_logInfo("> Parsing input reads from file: %s\n", bamInFile);
    stList *profileSequences = stList_construct3(0, (void (*)(void *))stProfileSeq_destruct);
    int64_t readCount = parseReads(profileSequences, bamInFile, baseMapper);
    st_logDebug("\tCreated %d profile sequences\n", readCount);


    int64_t numRepetitions = params->filterBadReads ? 2 : 1;
    stSet *read1Ids;
    stSet *read2Ids;
    stHash *referenceNamesToReferencePriors;
    stList *hmms;
    stSet *badReadIds = stSet_construct3(stHash_stringKey, stHash_stringEqualKey, NULL);

    for (int i = 0; i < numRepetitions; i++) {
        // Print some stats about the input sequences
        if(st_getLogLevel() == debug) {
            printSequenceStats(stderr, profileSequences);
            printAvgIdentityBetweenProfileSequences(stderr, profileSequences, 100);
        }
        // Getting reference sequence priors
        st_logInfo("> Parsing prior probabilities on positions from reference sequences: %s\n",
                   referenceFastaFile);
        referenceNamesToReferencePriors =
                createReferencePriorProbabilities(referenceFastaFile, profileSequences, baseMapper, params);

        // Learn the parameters for the input data
        st_logInfo("> Learning parameters for HMM model (%" PRIi64 " iterations)\n", params->trainingIterations);
        stRPHmmParameters_learnParameters(params, profileSequences, referenceNamesToReferencePriors);

        // Print a report of the parsed parameters
        if (params->trainingIterations > 0) {
            if (st_getLogLevel() == debug) {
                st_logDebug("> Learned parameters\n");
                stRPHmmParameters_printParameters(params, stderr);
            }
            st_logInfo("\tWriting learned parameters to file: %s\n", paramsOutFile);
            writeParamFile(paramsOutFile, params);
        }
        // Get the final list of hmms
        hmms = createHMMs(profileSequences, referenceNamesToReferencePriors, params);

        // Prep for BAM outputs
        read1Ids = stSet_construct3(stHash_stringKey, stHash_stringEqualKey, NULL);
        read2Ids = stSet_construct3(stHash_stringKey, stHash_stringEqualKey, NULL);
        int64_t totalGFlength = 0;
        stList *filteredProfileSequences = stList_construct3(0, (void (*)(void *))stProfileSeq_destruct);


        // Compute the genotype fragment by running the forward-backward algorithm on each hmm
<<<<<<< HEAD
        computeAllFragments(hmms, read1Ids, read2Ids, badReadIds, &totalGFlength, filteredProfileSequences, vcfOutFile, referenceFastaFile, baseMapper, params, (params->filterBadReads && i == 0) ? true : false);
=======
        computeAllFragments(hmms, read1Ids, read2Ids, &totalGFlength, filteredProfileSequences,
                            vcfOutFile, vcfOutFile_all, referenceFastaFile, baseMapper, params,
                            (params->filterBadReads && i == 0) ? true : false);
>>>>>>> 235652e0

        if (params->filterBadReads && i < numRepetitions-1) {
            if ((float)stList_length(filteredProfileSequences) / stList_length(profileSequences) < 0.10) {
                st_logInfo("\nWARNING: might have filtered out too many profile sequences. Fraction of original remaining: %f. Consider running again with lower filterMatchThreshold parameter.\n\n", (float)stList_length(filteredProfileSequences) / stList_length(profileSequences) );

            }
//            stList_destruct(profileSequences);
            profileSequences = filteredProfileSequences;
        } else {
            // Compare the output vcf with the reference vcf
            stGenotypeResults *results = st_calloc(1, sizeof(stGenotypeResults));
            compareVCFs(stderr, hmms, vcfOutFile, referenceVCF, baseMapper, results, params);

            // Write out two BAMs, one for each read partition
<<<<<<< HEAD
            st_logInfo("\n> Writing out BAM files for each partition into files: %s.1.bam and %s.1.bam\n", outputBase,
                       outputBase);
            writeSplitSams(bamInFile, outputBase, read1Ids, read2Ids, badReadIds);
=======
            st_logInfo("\n> Writing out BAM files for each partition into files: %s.1.bam and %s.1.bam\n",
                       outputBase, outputBase);
            writeSplitBams(bamInFile, outputBase, read1Ids, read2Ids);
>>>>>>> 235652e0

            st_logInfo("\n----- RESULTS -----\n");
            st_logInfo("\nThere were a total of %d genome fragments. Average length = %f\n", stList_length(hmms),
                       (float) totalGFlength / stList_length(hmms));

            printGenotypeResults(results);
            free(results);

            stList_destruct(profileSequences);
        }
        stSet_destruct(read1Ids);
        stSet_destruct(read2Ids);
        stList_destruct(hmms);
    }

<<<<<<< HEAD
    stSet_destruct(badReadIds);

=======
>>>>>>> 235652e0
    stBaseMapper_destruct(baseMapper);
    stRPHmmParameters_destruct(params);
    stHash_destruct(referenceNamesToReferencePriors);

    // TODO: only free these if they need to be
//    free(paramsFile);
//    free(bamInFile);
//    free(samOutBase);
//    free(vcfOutFile);
//    free(referenceName);

    //while(1); // Use this for testing for memory leaks

    return 0;
}
<|MERGE_RESOLUTION|>--- conflicted
+++ resolved
@@ -267,13 +267,8 @@
     return hmms;
 }
 
-<<<<<<< HEAD
-void computeAllFragments(stList *hmms, stSet *read1Ids, stSet *read2Ids, stSet *badReadIds, int64_t *totalGFlength, stList *filteredProfileSequences, char *vcfOutFile, char *referenceFastaFile, stBaseMapper *baseMapper, stRPHmmParameters *params, bool filterReads) {
-=======
-void computeAllFragments(stList *hmms, stSet *read1Ids, stSet *read2Ids, int64_t *totalGFlength,
-                         stList *filteredProfileSequences, char *vcfOutFile, char *vcfOutFile_all,
-                         char *referenceFastaFile, stBaseMapper *baseMapper, stRPHmmParameters *params, bool filterReads) {
->>>>>>> 235652e0
+
+void computeAllFragments(stList *hmms, stSet *read1Ids, stSet *read2Ids, stSet *badReadIds, int64_t *totalGFlength, stList *filteredProfileSequences, char *vcfOutFile, char *vcfOutFile_all, char *referenceFastaFile, stBaseMapper *baseMapper, stRPHmmParameters *params, bool filterReads) {
     stGenomeFragment *gF;
     // Start VCF generation
     vcfFile *vcfOutFP = vcf_open(vcfOutFile, "w");
@@ -556,13 +551,10 @@
 
 
         // Compute the genotype fragment by running the forward-backward algorithm on each hmm
-<<<<<<< HEAD
-        computeAllFragments(hmms, read1Ids, read2Ids, badReadIds, &totalGFlength, filteredProfileSequences, vcfOutFile, referenceFastaFile, baseMapper, params, (params->filterBadReads && i == 0) ? true : false);
-=======
-        computeAllFragments(hmms, read1Ids, read2Ids, &totalGFlength, filteredProfileSequences,
-                            vcfOutFile, vcfOutFile_all, referenceFastaFile, baseMapper, params,
+        computeAllFragments(hmms, read1Ids, read2Ids, badReadIds, &totalGFlength,
+                            filteredProfileSequences, vcfOutFile, vcfOutFile_all,
+                            referenceFastaFile, baseMapper, params,
                             (params->filterBadReads && i == 0) ? true : false);
->>>>>>> 235652e0
 
         if (params->filterBadReads && i < numRepetitions-1) {
             if ((float)stList_length(filteredProfileSequences) / stList_length(profileSequences) < 0.10) {
@@ -577,15 +569,9 @@
             compareVCFs(stderr, hmms, vcfOutFile, referenceVCF, baseMapper, results, params);
 
             // Write out two BAMs, one for each read partition
-<<<<<<< HEAD
-            st_logInfo("\n> Writing out BAM files for each partition into files: %s.1.bam and %s.1.bam\n", outputBase,
-                       outputBase);
-            writeSplitSams(bamInFile, outputBase, read1Ids, read2Ids, badReadIds);
-=======
-            st_logInfo("\n> Writing out BAM files for each partition into files: %s.1.bam and %s.1.bam\n",
-                       outputBase, outputBase);
-            writeSplitBams(bamInFile, outputBase, read1Ids, read2Ids);
->>>>>>> 235652e0
+            st_logInfo("\n> Writing out BAM files for each partition into files: "
+                               "%s.1.bam and %s.1.bam\n", outputBase, outputBase);
+            writeSplitBams(bamInFile, outputBase, read1Ids, read2Ids, badReadIds);
 
             st_logInfo("\n----- RESULTS -----\n");
             st_logInfo("\nThere were a total of %d genome fragments. Average length = %f\n", stList_length(hmms),
@@ -601,11 +587,9 @@
         stList_destruct(hmms);
     }
 
-<<<<<<< HEAD
     stSet_destruct(badReadIds);
 
-=======
->>>>>>> 235652e0
+
     stBaseMapper_destruct(baseMapper);
     stRPHmmParameters_destruct(params);
     stHash_destruct(referenceNamesToReferencePriors);
