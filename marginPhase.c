--- conflicted
+++ resolved
@@ -178,14 +178,7 @@
     }
 }
 
-void addProfileSeqIdsToSet(stSet *pSeqs, stSet *readIds) {
-    stSetIterator *it = stSet_getIterator(pSeqs);
-    stProfileSeq *pSeq;
-    while((pSeq = stSet_getNext(it)) != NULL) {
-        stSet_insert(readIds, pSeq->readId);
-    }
-    stSet_destructIterator(it);
-}
+
 
 /*
  * Main functions
@@ -316,13 +309,10 @@
 
     // Create HMMs
     st_logInfo("> Creating read partitioning HMMs\n");
-<<<<<<< HEAD
-    stList *hmms = getRPHmms(profileSequences, params);
+
+    stList *hmms = getRPHmms(profileSequences, referenceNamesToReferencePriors, params);
     stList_setDestructor(hmms, (void (*)(void *))stRPHmm_destruct2);
-=======
-    stList *hmms = getRPHmms(profileSequences, referenceNamesToReferencePriors, params);
     st_logDebug("Got %" PRIi64 " hmms before splitting\n", stList_length(hmms));
->>>>>>> 81f67987
 
     // Break up the hmms where the phasing is uncertain
     st_logInfo("> Breaking apart HMMs where the phasing is uncertain\n");
@@ -410,14 +400,11 @@
         }
 
         // Write out VCF
-<<<<<<< HEAD
-        st_logDebug("> Writing out VCF for fragment\n");
-=======
         st_logInfo("> Writing out VCF for fragment into file: %s\n", vcfOutFile);
->>>>>>> 81f67987
 
         // Write two vcfs, one using the reference fasta file and one not
         writeVcfFragment(vcfOutFP, hdr, gF, referenceFastaFile, baseMapper, true);
+
 
         // Cleanup
         stGenomeFragment_destruct(gF);
