--- conflicted
+++ resolved
@@ -103,10 +103,7 @@
      */
     for (int64_t i = 0; i < pSeq1->length; i++) {
         // Establish if the coordinate is in both sequences
-//        int64_t j = findRefCoordIndexInProfileSeq(pSeq1, pSeq2, i);
-//        st_logInfo("\ni = %d  (%d) ", i, pSeq1->refCoords[i]);
         int64_t j = findCorrespondingRefCoordIndex(i, pSeq1->refIndexes, pSeq2->refCoordMap);
-//        st_logInfo(" j = %d  (%d)", j, pSeq2->refCoords[j]);
         if (j >= 0 && j < pSeq2->length) {
             (*totalAlignedPositions)++;
 
@@ -127,8 +124,6 @@
         stProfileSeq *seq = stList_get(profileSequences, i);
         if (index >= seq->refIndexes[0]->refCoord && index <= seq->refIndexes[seq->length - 1]->refCoord) {
             for (int64_t j = 0; j < ALPHABET_SIZE; j++) {
-                // TODO change for insertions
-//                int64_t seqIndex = index + seq->insertionsBeforePosition[index - seq->refCoords[0]] - seq->refCoords[0];
                 int64_t *seqIndex = stHash_search(seq->refCoordMap, &index);
                 (*seqIndex) += indexInGap;
                 baseCounts[j] += getProb(&seq->profileProbs[(*seqIndex) * ALPHABET_SIZE], j);
@@ -136,34 +131,6 @@
         }
     }
     return baseCounts;
-}
-
-void getExpectedMatchesBetweenProfileSeqs2(stProfileSeq *pSeq1, stProfileSeq *pSeq2, int64_t *totalAlignedPositions, double *totalExpectedMatches) {
-    /*
-     * Calculates the number of base overlaps and expected base matches between two profile sequences.
-     */
-
-    for(int64_t i=0; i<pSeq1->length; i++) {
-        // Establish if the coordinate is in both sequences
-        int64_t refCoord1 = pSeq1->refIndexes[i]->refCoord;
-        int64_t j = i + pSeq1->refStart - pSeq2->refStart;
-        int64_t *jPtr = stHash_search(pSeq2->refCoordMap, &refCoord1);
-        if (jPtr != NULL) {
-            int64_t j = *jPtr;
-            int64_t refCoord2 = pSeq2->refIndexes[j]->refCoord;
-            if (j >= 0 && j < pSeq2->length) {
-                (*totalAlignedPositions)++;
-
-                // Calculate expectation of match
-                for (int64_t k = 0; k < ALPHABET_SIZE; k++) {
-                    double e1 = getProb(&(pSeq1->profileProbs[i * ALPHABET_SIZE]), k);
-                    double e2 = getProb(&(pSeq2->profileProbs[j * ALPHABET_SIZE]), k);
-                    assert(e1 * e2 <= 1.0);
-                    *totalExpectedMatches += e1 * e2;
-                }
-            }
-        }
-    }
 }
 
 void printAvgIdentityBetweenProfileSequences(FILE *fH, stList *profileSequences, int64_t maxSeqs) {
@@ -323,15 +290,15 @@
     st_logInfo("Created %d hmms after splitting at uncertain regions of phasing (previously %d)\n",
                 stList_length(hmms), initialHmmListSize);
 
-//    int64_t idx = 0;
-//    if(st_getLogLevel() == debug && stList_length(hmms) != initialHmmListSize) {
-//        stListIterator *itor = stList_getIterator(hmms);
-//        stRPHmm *hmm = NULL;
-//        while ((hmm = stList_getNext(itor)) != NULL) {
-//            st_logDebug("\thmm %3d: \tstart pos: %8d \tend pos: %8d \tcolumnNumber: %d\n", idx, hmm->refStart, (hmm->refStart + hmm->length), hmm->columnNumber);
-//            idx++;
-//        }
-//    }
+    int64_t idx = 0;
+    if(st_getLogLevel() == debug && stList_length(hmms) != initialHmmListSize) {
+        stListIterator *itor = stList_getIterator(hmms);
+        stRPHmm *hmm = NULL;
+        while ((hmm = stList_getNext(itor)) != NULL) {
+            st_logDebug("\thmm %3d: \tstart pos: %8d \tend pos: %8d \tcolumnNumber: %d\n", idx, hmm->refStart, (hmm->refStart + hmm->length), hmm->columnNumber);
+            idx++;
+        }
+    }
     return hmms;
 }
 
@@ -496,28 +463,18 @@
     // Parse reads for interval
     st_logInfo("> Parsing input reads from file: %s\n", bamInFile);
     stList *profileSequences = stList_construct3(0, (void (*)(void *))stProfileSeq_destruct);
-<<<<<<< HEAD
     parseReads(profileSequences, bamInFile, baseMapper, params);
 
     // Print some stats about the input sequences
     printSequenceStats(stderr, profileSequences);
     printAvgIdentityBetweenProfileSequences(stderr, profileSequences, 100);
-=======
-    int64_t readCount = parseReads(profileSequences, bamInFile, baseMapper, params);
-    st_logInfo("\tCreated %d profile sequences\n", readCount);
-
-    // Print some stats about the input sequences
-    if(st_getLogLevel() == debug) {
-        printSequenceStats(stderr, profileSequences);
-        printAvgIdentityBetweenProfileSequences(stderr, profileSequences, 100);
-    }
->>>>>>> 08f256a0
+
 
     // Getting reference sequence priors
     stHash *referenceNamesToReferencePriors;
     if(!params->useReferencePrior) {
         st_logInfo("> Using a flat prior over reference positions\n");
-        referenceNamesToReferencePriors = createEmptyReferencePriorProbabilities(profileSequences, 0, params);
+        referenceNamesToReferencePriors = createEmptyReferencePriorProbabilities(profileSequences, 0);
     }
     else {
         st_logInfo("> Parsing prior probabilities on positions from reference sequences: %s\n", referenceFastaFile);
@@ -576,6 +533,7 @@
     stList_destruct(profileSequences);
     profileSequences = filteredProfileSeqs;
 
+
     // Learn the parameters for the input data
     if(params->trainingIterations > 0) {
         st_logInfo("> Learning parameters for HMM model (%" PRIi64 " iterations)\n", params->trainingIterations);
@@ -590,14 +548,6 @@
         st_logInfo("\tWriting learned parameters to file: %s\n", paramsOutFile);
         writeParamFile(paramsOutFile, params);
     }
-<<<<<<< HEAD
-    if (iterationsOfParameterLearning > 0) {
-        st_logInfo("\tWriting learned parameters to file: %s\n", paramsOutFile);
-        writeParamFile(paramsOutFile, params);
-    }
-
-=======
->>>>>>> 08f256a0
 
     // Get the final list of hmms
     stList *hmms = createHMMs(profileSequences, referenceNamesToReferencePriors, params);
