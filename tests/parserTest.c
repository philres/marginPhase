/*
 * Copyright (C) 2017 by Benedict Paten (benedictpaten@gmail.com)
 *
 * Released under the MIT license, see LICENSE.txt
 */

#include "CuTest.h"
#include "sonLib.h"
#include "stRPHmm.h"

/*
 * Test that a bam file is read in correctly.
 * Checks:
 * - Number of reads is correct.
 * - Characters in a read are read correctly.
 * - Profile sequence probabilities are updated correctly.
 * - Soft clipping is handled
 * - Insertions and deletions are handled
 */
void test_bamReadParsing(CuTest *testCase) {

    char *bamFile = "../tests/NA12878.pb.chr3.5kb.bam";
    char *paramsFile = "../tests/parsingTest.json";

    stBaseMapper *baseMapper = stBaseMapper_construct();
    stRPHmmParameters *params = parseParameters(paramsFile, baseMapper);

    // Parse reads for interval
    st_logInfo("> Parsing input reads\n");
    stList *profileSequences = stList_construct3(0, (void (*)(void *))stProfileSeq_destruct);
<<<<<<< HEAD
    parseReads(profileSequences, bamFile, baseMapper, params);
=======
    int64_t readCount = parseReads(profileSequences, bamFile, baseMapper, params);
>>>>>>> 08f256a0

    // Test to see number of reads is correct - should be 149
    CuAssertIntEquals(testCase, stList_length(profileSequences), 149);

    // Test to see first read is being parsed correctly
    samFile *in = hts_open(bamFile, "r");
    bam_hdr_t *bamHdr = sam_hdr_read(in);
    bam1_t *aln = bam_init1();

    // Get first read
    CuAssertTrue(testCase, sam_read1(in,bamHdr,aln) > 0);

    int64_t pos = aln->core.pos; //left most position of alignment
    char *chr = bamHdr->target_name[aln->core.tid] ; //contig name (chromosome)
    int64_t len = aln->core.l_qseq; //length of the read.
    uint8_t *seq = bam_get_seq(aln);  // DNA sequence
    char *readName = bam_get_qname(aln);
    uint32_t *cigar = bam_get_cigar(aln);


    int64_t start_read = 0;
    int64_t end_read = 0;
    int64_t start_ref = pos;
    int64_t cig_idx = 0;

    // Find the correct starting locations on the read and reference sequence,
    // to deal with things like inserts / deletions / soft clipping
    while(cig_idx < aln->core.n_cigar) {
        int cigarOp = cigar[cig_idx] & BAM_CIGAR_MASK;
        int cigarNum = cigar[cig_idx] >> BAM_CIGAR_SHIFT;

        if (cigarOp == BAM_CMATCH || cigarOp == BAM_CEQUAL || cigarOp==BAM_CDIFF) {
            break;
        }
        else if (cigarOp == BAM_CDEL || cigarOp == BAM_CREF_SKIP) {
            start_ref += cigarNum;
            cig_idx++;
        } else if (cigarOp == BAM_CINS || cigarOp == BAM_CSOFT_CLIP) {
            start_read += cigarNum;
            cig_idx++;
        } else if (cigarOp == BAM_CHARD_CLIP || cigarOp == BAM_CPAD) {
            cig_idx++;
        } else {
            st_logCritical("Unidentifiable cigar operation\n");
        }
    }
    // Check for soft clipping at the end
    int lastCigarOp = cigar[aln->core.n_cigar-1] & BAM_CIGAR_MASK;
    int lastCigarNum = cigar[aln->core.n_cigar-1] >> BAM_CIGAR_SHIFT;
    if (lastCigarOp == BAM_CSOFT_CLIP) {
        end_read += lastCigarNum;
    }
    // Count number of insertions & deletions in sequence
    int64_t numInsertions = 0;
    int64_t numDeletions = 0;
    countIndels(cigar, aln->core.n_cigar, &numInsertions, &numDeletions);
    int64_t trueLength = len-start_read-end_read+numDeletions-numInsertions;

    // Create empty profile sequence
    stProfileSeq *pSeq = stProfileSeq_constructEmptyProfile(chr, readName, pos, trueLength);

    // Variables to keep track of position in sequence / cigar operations
    cig_idx = 0;
    int64_t currPosInOp = 0;
    int64_t cigarOp = -1;
    int64_t cigarNum = -1;
    int64_t idxInSeq = start_read;
    char *firstMatches = st_calloc(18, sizeof(char));
    char *lastMatches = st_calloc(29, sizeof(char));
    // For each position turn character into profile probability
    // As is, this makes the probability 1 for the base read in, and 0 otherwise
    for (uint32_t i = 0; i < trueLength; i++) {

        if (currPosInOp == 0) {
            cigarOp = cigar[cig_idx] & BAM_CIGAR_MASK;
            cigarNum = cigar[cig_idx] >> BAM_CIGAR_SHIFT;
        }
        // Build first and last sequences to check
        if (cig_idx == 1) {
            char c = seq_nt16_str[bam_seqi(seq, idxInSeq)];
            firstMatches[currPosInOp] = c;
        }
        else if (cig_idx == aln->core.n_cigar-2) {
            char c = seq_nt16_str[bam_seqi(seq, idxInSeq)];
            lastMatches[currPosInOp] = c;
        }

        if (cigarOp == BAM_CMATCH || cigarOp == BAM_CEQUAL || cigarOp == BAM_CDIFF) {
            int64_t b = stBaseMapper_getValueForChar(baseMapper, seq_nt16_str[bam_seqi(seq, idxInSeq)]);
            pSeq->profileProbs[i * ALPHABET_SIZE + b] = ALPHABET_MAX_PROB;
            idxInSeq++;
        }
        else if (cigarOp == BAM_CDEL || cigarOp == BAM_CREF_SKIP) {
            int64_t b = stBaseMapper_getValueForChar(baseMapper, '-');
            pSeq->profileProbs[i * ALPHABET_SIZE + b] = ALPHABET_MAX_PROB;
        } else if (cigarOp == BAM_CINS) {
            // Currently, ignore insertions
            idxInSeq++;
            i--;
        } else if (cigarOp == BAM_CSOFT_CLIP || cigarOp == BAM_CHARD_CLIP || cigarOp == BAM_CPAD) {
            // nothing really to do here. skip to next cigar operation
            currPosInOp = cigarNum-1;
            i--;
        } else {
            st_logCritical("Unidentifiable cigar operation\n");
        }

        currPosInOp++;
        if (currPosInOp == cigarNum) {
            cig_idx++;
            currPosInOp = 0;
        }
    }

    // Cigar string
    CuAssertIntEquals(testCase, aln->core.n_cigar, 2887);
    CuAssertIntEquals(testCase, start_read, 76);
    CuAssertIntEquals(testCase, end_read, 22);
    CuAssertIntEquals(testCase, numInsertions, 1265);
    CuAssertIntEquals(testCase, numDeletions, 646);

    // Read info
    CuAssertIntEquals(testCase, trueLength, 14786);
    CuAssertStrEquals(testCase, firstMatches, "CCAGTGCTTGACTTACAT");
    CuAssertStrEquals(testCase, lastMatches, "CACTGCTCTTGTGTACCAGATAAGTAAAA");
    uint8_t *p = &pSeq->profileProbs[1 * ALPHABET_SIZE];
    double delta = 0.0001;
    CuAssertDblEquals(testCase, getProb(p, 0), 0.0, delta);
    CuAssertDblEquals(testCase, getProb(p, 1), 1.0, delta);
    CuAssertDblEquals(testCase, getProb(p, 2), 0.0, delta);
    CuAssertDblEquals(testCase, getProb(p, 3), 0.0, delta);
    CuAssertDblEquals(testCase, getProb(p, 4), 0.0, delta);

    // Cleanup
    stBaseMapper_destruct(baseMapper);
    stRPHmmParameters_destruct(params);
    stList_destruct(profileSequences);
}


void test_jsmnParsing(CuTest *testCase) {

    char *paramsFile = "../tests/parsingTest.json";

    stBaseMapper *baseMapper = stBaseMapper_construct();
    stRPHmmParameters *params = parseParameters(paramsFile, baseMapper);

    // Check that alphabet was parsed as expected, and that conversions
    // between types of bases work properlu
    CuAssertIntEquals(testCase, baseMapper->size, 5);
    CuAssertStrEquals(testCase, baseMapper->wildcard, "Nn");

    // Check that numerical bases are mapped to characters correctly
    CuAssertIntEquals(testCase, stBaseMapper_getCharForValue(baseMapper, 0), 'A');
    CuAssertIntEquals(testCase, stBaseMapper_getCharForValue(baseMapper, 1), 'C');
    CuAssertIntEquals(testCase, stBaseMapper_getCharForValue(baseMapper, 2), 'G');
    CuAssertIntEquals(testCase, stBaseMapper_getCharForValue(baseMapper, 3), 'T');
    CuAssertIntEquals(testCase, stBaseMapper_getCharForValue(baseMapper, 4), '-');


    // Check that character bases are mapped to numbers correctly
    CuAssertIntEquals(testCase, stBaseMapper_getValueForChar(baseMapper, 'A'), 0);
    CuAssertIntEquals(testCase, stBaseMapper_getValueForChar(baseMapper, 'a'), 0);
    CuAssertIntEquals(testCase, stBaseMapper_getValueForChar(baseMapper, 'C'), 1);
    CuAssertIntEquals(testCase, stBaseMapper_getValueForChar(baseMapper, 'c'), 1);
    CuAssertIntEquals(testCase, stBaseMapper_getValueForChar(baseMapper, 'G'), 2);
    CuAssertIntEquals(testCase, stBaseMapper_getValueForChar(baseMapper, 'g'), 2);
    CuAssertIntEquals(testCase, stBaseMapper_getValueForChar(baseMapper, 'T'), 3);
    CuAssertIntEquals(testCase, stBaseMapper_getValueForChar(baseMapper, 't'), 3);
    CuAssertIntEquals(testCase, stBaseMapper_getValueForChar(baseMapper, '-'), 4);

    // Check stRPHmmParameters

    // Check haplotype substitution model and error model parsed correctly
    // and that the proper values were set in the model parameters
    double delta = 0.0001;
    for (int i = 0; i < 5; i++) {
        for (int j = 0; j < 5; j++) {
            if (i < 4 && j < 4) {
                if (i == j) {
                    CuAssertDblEquals(testCase, params->hetSubModelSlow[i*5+j], log(0.998), delta);
                    CuAssertDblEquals(testCase, params->hetSubModel[i*5+j], scaleToLogIntegerSubMatrix(log(0.998)), delta);
                    CuAssertDblEquals(testCase, params->readErrorSubModelSlow[i*5+j], log(0.9), delta);
                    CuAssertDblEquals(testCase, params->readErrorSubModel[i*5+j], scaleToLogIntegerSubMatrix(log(0.9)), delta);
                } else {
                    CuAssertDblEquals(testCase, params->hetSubModelSlow[i*5+j], log(0.000333), delta);
                    CuAssertDblEquals(testCase, params->hetSubModel[i*5+j], scaleToLogIntegerSubMatrix(log(0.000333)), delta);
                    CuAssertDblEquals(testCase, params->readErrorSubModelSlow[i*5+j], log(0.01), delta);
                    CuAssertDblEquals(testCase, params->readErrorSubModel[i*5+j], scaleToLogIntegerSubMatrix(log(0.01)), delta);
                }
            }
            else if (i != j) {
                CuAssertDblEquals(testCase, params->hetSubModelSlow[i*5+j], log(0.001), delta);
                CuAssertDblEquals(testCase, params->hetSubModel[i*5+j], scaleToLogIntegerSubMatrix(log(0.001)), delta);
                CuAssertDblEquals(testCase, params->readErrorSubModelSlow[i*5+j], log(0.07), delta);
                CuAssertDblEquals(testCase, params->readErrorSubModel[i*5+j], scaleToLogIntegerSubMatrix(log(0.07)), delta);
            } else {
                CuAssertDblEquals(testCase, params->hetSubModelSlow[i*5+j], log(0.996), delta);
                CuAssertDblEquals(testCase, params->hetSubModel[i*5+j], scaleToLogIntegerSubMatrix(log(0.996)), delta);
                CuAssertDblEquals(testCase, params->readErrorSubModelSlow[i*5+j], log(0.72), delta);
                CuAssertDblEquals(testCase, params->readErrorSubModel[i*5+j], scaleToLogIntegerSubMatrix(log(0.72)), delta);
            }
        }
    }
    // Check remaining parameters parsed correctly
    CuAssertTrue(testCase, params->maxNotSumTransitions);
    CuAssertIntEquals(testCase, params->maxPartitionsInAColumn, 50);
    CuAssertIntEquals(testCase, params->maxCoverageDepth, 64);
    CuAssertIntEquals(testCase, params->minReadCoverageToSupportPhasingBetweenHeterozygousSites, 4);

    // cleanup
    stBaseMapper_destruct(baseMapper);
    stRPHmmParameters_destruct(params);
}

CuSuite *marginPhaseParserTestSuite(void) {
    st_setLogLevelFromString("debug");
    CuSuite* suite = CuSuiteNew();

    SUITE_ADD_TEST(suite, test_jsmnParsing);
    SUITE_ADD_TEST(suite, test_bamReadParsing);

    return suite;
}<|MERGE_RESOLUTION|>--- conflicted
+++ resolved
@@ -28,11 +28,8 @@
     // Parse reads for interval
     st_logInfo("> Parsing input reads\n");
     stList *profileSequences = stList_construct3(0, (void (*)(void *))stProfileSeq_destruct);
-<<<<<<< HEAD
+
     parseReads(profileSequences, bamFile, baseMapper, params);
-=======
-    int64_t readCount = parseReads(profileSequences, bamFile, baseMapper, params);
->>>>>>> 08f256a0
 
     // Test to see number of reads is correct - should be 149
     CuAssertIntEquals(testCase, stList_length(profileSequences), 149);
