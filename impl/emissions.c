/*
 * Copyright (C) 2017 by Benedict Paten (benedictpaten@gmail.com)
 *
 * Released under the MIT license, see LICENSE.txt
 */

#include "stRPHmm.h"

/*
 * Character alphabet and substitutions
 */

uint16_t *getSubstitutionProb(uint16_t *matrix, int64_t from, int64_t to) {
    /*
     * Gets the (log) substitution probability of getting the derived (to) character given the source (from/haplotype) character.
     */
    return &matrix[from * ALPHABET_SIZE + to];
}

double *getSubstitutionProbSlow(double *matrix, int64_t from, int64_t to) {
    /*
     * As getSubstitutionProb.
     */
    return &matrix[from * ALPHABET_SIZE + to];
}

uint16_t scaleToLogIntegerSubMatrix(double logProb) {
    /*
     * Convert log probability into scaled form for substitution matrix.
     */
    assert(logProb <= 0);
    if(logProb < -10) {
        st_errAbort("Attempting to set a substitution probability smaller than x=0.00001 (log(x) ~= -12)");
    }
    return round(ALPHABET_MIN_SUBSTITUTION_PROB * (-logProb/12.0));
}

double invertScaleToLogIntegerSubMatrix(int64_t i) {
    /*
     * Invert scaled form to log probability.
     */
    return (12.0 * ((double)-i))/ALPHABET_MIN_SUBSTITUTION_PROB;
}

void setSubstitutionProb(uint16_t *logSubMatrix, double *logSubMatrixSlow,
                         int64_t sourceCharacterIndex,
                         int64_t derivedCharacterIndex, double prob) {
    /*
     * Sets the substitution probability, scaling it appropriately by taking the log and then storing as integer (see definition)
     */
    if(prob <= 0 || prob > 1.0) {
        st_errAbort("Attempting to set substitution probability out of 0-1 range");
    }
    *getSubstitutionProb(logSubMatrix, sourceCharacterIndex, derivedCharacterIndex) = scaleToLogIntegerSubMatrix(log(prob));
    *getSubstitutionProbSlow(logSubMatrixSlow, sourceCharacterIndex, derivedCharacterIndex) = log(prob);
}

/*
 * Emission probabilities with optimization to make fast
 */

/*
 * Following implement Hamming weight for uint64_t ints, taken from
 * https://en.wikipedia.org/wiki/Hamming_weight
 */

//types and constants used in the functions below
//uint64_t is an unsigned 64-bit integer variable type (defined in C99 version of C language)
const uint64_t m1  = 0x5555555555555555; //binary: 0101...
const uint64_t m2  = 0x3333333333333333; //binary: 00110011..
const uint64_t m4  = 0x0f0f0f0f0f0f0f0f; //binary:  4 zeros,  4 ones ...
const uint64_t h01 = 0x0101010101010101; //the sum of 256 to the power of 0,1,2,3...

inline int popcount64NoBuiltIn(uint64_t x) {
    /*
     * Returns Hamming weight of input unsigned integer.
     */
    //This uses fewer arithmetic operations than any other known
    //implementation on machines with fast multiplication.
    //This algorithm uses 12 arithmetic operations, one of which is a multiply.
    x -= (x >> 1) & m1;             //put count of each 2 bits into those 2 bits
    x = (x & m2) + ((x >> 2) & m2); //put count of each 4 bits into those 4 bits
    x = (x + (x >> 4)) & m4;        //put count of each 8 bits into those 8 bits
    return (x * h01) >> 56;  //returns left 8 bits of x + (x<<8) + (x<<16) + (x<<24) + ...
}

inline int popcount64(uint64_t x) {
    /*
     * Returns Hamming weight of input unsigned integer.
     */
    //return popcount64NoBuiltIn(x); // Use this line if the builtin is unavailable
    return __builtin_popcountll(x);
}

static inline uint64_t *retrieveBitCountVector(uint64_t *bitCountVector,
                                               int64_t position, int64_t characterIndex, int64_t bit) {
    /*
     * Returns a pointer to a bit count vector for a given position (offset in the column),
     * character index and bit.
     */
    return &bitCountVector[position * ALPHABET_CHARACTER_BITS * ALPHABET_SIZE + characterIndex * ALPHABET_CHARACTER_BITS + bit];
}

uint64_t calculateBitCountVector(uint8_t **seqs, int64_t depth,
                                 int64_t position, int64_t characterIndex, int64_t bit) {
    /*
     * Calculates the bit count vector for a given position, character index and bit.
     */
    uint64_t bitCountVector = 0;
    for(int64_t i=0; i<depth; i++) {
        uint8_t *p = &(seqs[i][ALPHABET_SIZE * position]);
        bitCountVector |= ((((uint64_t)p[characterIndex] >> bit) & 1) << i);
    }

    return bitCountVector;
}

uint64_t *calculateCountBitVectors(uint8_t **seqs, int64_t depth, int64_t *activePositions, int64_t totalActivePositions) {
    /*
     * Calculates the bit count vector for every active position, character and bit in the column.
     */

    // Array of bit vectors, for each position, for each character and for each bit in uint8_t
    uint64_t *bitCountVectors = st_malloc(totalActivePositions * ALPHABET_SIZE *
                                          ALPHABET_CHARACTER_BITS * sizeof(uint64_t));

    // For each position
    for(int64_t i=0; i<totalActivePositions; i++) {
        // For each character
        for(int64_t j=0; j<ALPHABET_SIZE; j++) {
            // For each bit
            for(int64_t k=0; k<ALPHABET_CHARACTER_BITS; k++) {
                *retrieveBitCountVector(bitCountVectors, i, j, k) =
                        calculateBitCountVector(seqs, depth, activePositions[i], j, k);
            }
        }
    }

    return bitCountVectors;
}

uint64_t getExpectedInstanceNumber(uint64_t *bitCountVectors, uint64_t depth, uint64_t partition,
                                   int64_t position, int64_t characterIndex) {
    /*
     * Returns the number of instances of a character, given by characterIndex,
     * at the given position within the column for the given partition.
     * Returns value scaled between 0 and ALPHABET_MAX_PROB,
     * where the return value divided by ALPHABET_MAX_PROB
     * is the expected number of instances of the given character in the given subpartition of the column.
     */
    uint64_t *j = retrieveBitCountVector(bitCountVectors, position, characterIndex, 0);
    uint64_t expectedCount = popcount64(j[0] & partition);

    for(int64_t i=1; i<ALPHABET_CHARACTER_BITS; i++) {
        expectedCount += (popcount64(j[i] & partition) << i);
    }

    assert(expectedCount >= 0.0);
    assert((double)expectedCount / ALPHABET_MAX_PROB <= depth);
    return expectedCount;
}

static inline uint64_t getLogProbOfReadCharacters(uint16_t *logSubMatrix, uint64_t *expectedInstanceNumbers,
                                                  int64_t sourceCharacterIndex) {
    /*
     * Get the log probability of a given source character given the expected number of instances of
     * each character in the reads.
     */
    uint16_t *j = getSubstitutionProb(logSubMatrix, sourceCharacterIndex, 0);
    uint64_t logCharacterProb = j[0] * expectedInstanceNumbers[0];

    for(int64_t i=1; i<ALPHABET_SIZE; i++) {
        logCharacterProb += j[i] * expectedInstanceNumbers[i];
    }

    return logCharacterProb;
}

static inline uint64_t minP(uint64_t a, uint64_t b) {
    return a < b ? a : b;
}

static inline void columnIndexLogHapProbability(stRPColumn *column, uint64_t index,
                                                uint64_t partition, uint64_t *bitCountVectors,
                                                stRPHmmParameters *params,
                                                uint64_t *rootCharacterProbs) {
    /*
     * Get the probabilities of the "root" characters for a given read sub-partition and a haplotype.
     */
    // For each possible read character calculate the expected number of instances in the
    // partition and store counts in an array
    uint64_t expectedInstanceNumbers[ALPHABET_SIZE];
    for(int64_t i=0; i<ALPHABET_SIZE; i++) {
        expectedInstanceNumbers[i] = getExpectedInstanceNumber(bitCountVectors,
                                                               column->depth, partition, index, i);
    }

    // Calculate the probability of the read characters for each possible haplotype character
    uint64_t characterProbsHap[ALPHABET_SIZE];
    for(int64_t i=0; i<ALPHABET_SIZE; i++) {
        characterProbsHap[i] = getLogProbOfReadCharacters(params->readErrorSubModel, expectedInstanceNumbers, i);
    }

    // Calculate the probability of haplotype characters and read characters for each root character
    for(int64_t i=0; i<ALPHABET_SIZE; i++) {
        uint16_t *j = getSubstitutionProb(params->hetSubModel, i, 0);
        rootCharacterProbs[i] = characterProbsHap[0] + j[0] * ALPHABET_MAX_PROB;
        for(int64_t k=1; k<ALPHABET_SIZE; k++) {
            rootCharacterProbs[i] =
                    minP(rootCharacterProbs[i],
                         characterProbsHap[k] + j[k] * ALPHABET_MAX_PROB);
        }
    }
}

static inline uint64_t columnIndexLogProbability(stRPColumn *column, uint64_t index,
                                                 uint64_t partition, uint64_t *bitCountVectors, uint16_t *referencePriorProbs,
                                                 stRPHmmParameters *params) {
    /*
     * Get the probability of the characters in a given position within a column for a given partition.
     */
    // Get the sum of log probabilities of the derived characters over the possible source characters
    uint64_t rootCharacterProbsHap1[ALPHABET_SIZE];
    columnIndexLogHapProbability(column, index,
                                 partition, bitCountVectors, params, rootCharacterProbsHap1);
    uint64_t rootCharacterProbsHap2[ALPHABET_SIZE];
    columnIndexLogHapProbability(column, index,
                                 ~partition, bitCountVectors, params, rootCharacterProbsHap2);

    // Combine the probabilities to calculate the overall probability of a given position in a column
    uint64_t logColumnProb = rootCharacterProbsHap1[0] + rootCharacterProbsHap2[0] + referencePriorProbs[0] * ALPHABET_MAX_PROB;
    for(int64_t i=1; i<ALPHABET_SIZE; i++) {
        logColumnProb = minP(logColumnProb, rootCharacterProbsHap1[i] + rootCharacterProbsHap2[i] + referencePriorProbs[i] * ALPHABET_MAX_PROB); // + (i == ALPHABET_SIZE-1 ? scaleToLogIntegerSubMatrix(0.001) : 0));
    }

    return logColumnProb;
}

double emissionLogProbability(stRPColumn *column,
                              stRPCell *cell, uint64_t *bitCountVectors, stReferencePriorProbs *referencePriorProbs,
                              stRPHmmParameters *params) {
    /*
     * Get the log probability of a set of reads for a given column.
     */
    assert(column->length > 0);
<<<<<<< HEAD
    int64_t rProbsIndex = column->refStartIndex;
    uint16_t *rProbs = &referencePriorProbs->profileProbs[rProbsIndex * ALPHABET_SIZE];
    uint64_t logPartitionProb = columnIndexLogProbability(column, 0,
                                                          cell->partition, bitCountVectors, rProbs, params);
=======
    uint64_t logPartitionProb = 0;
    for(int64_t i=0; i<column->totalActivePositions; i++) {
>>>>>>> 08f256a0

        // Get the reference prior probabilities
        int64_t j = column->refStart + column->activePositions[i] - referencePriorProbs->refStart;
        uint16_t *rProbs = &referencePriorProbs->profileProbs[j * ALPHABET_SIZE];

        logPartitionProb += columnIndexLogProbability(column, i, cell->partition, bitCountVectors, rProbs, params);
    }

    return invertScaleToLogIntegerSubMatrix(logPartitionProb)/ALPHABET_MAX_PROB;
}

/*
 * Functions for calculating genotypes/haplotypes
 */

double getLogProbOfReadCharactersSlow(double *logSubMatrix, uint64_t *expectedInstanceNumbers,
                                      int64_t sourceCharacterIndex) {
    /*
     * Get the log probability of a given source character given the expected number of instances of
     * each character in the reads.
     */
    double logCharacterProb = *getSubstitutionProbSlow(logSubMatrix, sourceCharacterIndex, 0) *
                              ((double)expectedInstanceNumbers[0]);

    for(int64_t i=1; i<ALPHABET_SIZE; i++) {
        logCharacterProb += *getSubstitutionProbSlow(logSubMatrix, sourceCharacterIndex, i) *
                            ((double)expectedInstanceNumbers[i]);
    }

    return logCharacterProb/ALPHABET_MAX_PROB;
}

void columnIndexLogHapProbabilitySlow(stRPColumn *column, uint64_t index,
                                      uint64_t partition, uint64_t *bitCountVectors, stRPHmmParameters *params, double *characterProbsHap) {
    /*
     * Get the probabilities of the haplotype characters for a given read sub-partition and a haplotype.
     */
    // For each possible read character calculate the expected number of instances in the
    // partition and store counts in an array
    uint64_t expectedInstanceNumbers[ALPHABET_SIZE];
    for(int64_t i=0; i<ALPHABET_SIZE; i++) {
        expectedInstanceNumbers[i] = getExpectedInstanceNumber(bitCountVectors,
                                                               column->depth, partition, index, i);
    }

    // Calculate the probability of the read characters for each possible haplotype character
    for(int64_t i=0; i<ALPHABET_SIZE; i++) {
        characterProbsHap[i] = getLogProbOfReadCharactersSlow(params->readErrorSubModelSlow, expectedInstanceNumbers, i);
    }
}

void calculateRootCharacterProbs(double *characterProbsHap, stRPHmmParameters *params,
                                 double *rootCharacterProbs, bool maxNotSum) {
    /*
     * Calculate the probability of haplotype characters and read characters for each root character
     * given the probability of each individual haplotype character
     */
    for(int64_t i=0; i<ALPHABET_SIZE; i++) {
        rootCharacterProbs[i] = characterProbsHap[0] +
                                *getSubstitutionProbSlow(params->hetSubModelSlow, i, 0);
        for(int64_t j=1; j<ALPHABET_SIZE; j++) {
            rootCharacterProbs[i] =
                    logAddP(rootCharacterProbs[i],
                            characterProbsHap[j] +
                            *getSubstitutionProbSlow(params->hetSubModelSlow, i, j),
                            maxNotSum);
        }
    }
}

void columnIndexLogRootHapProbabilitySlow(stRPColumn *column, uint64_t index,
                                          uint64_t partition, uint64_t *bitCountVectors,
                                          stRPHmmParameters *params, double *rootCharacterProbs, bool maxNotSum) {
    /*
     * Get the probabilities of the "root" characters for a given read sub-partition and a haplotype.
     */
    double characterProbsHap[ALPHABET_SIZE];

    columnIndexLogHapProbabilitySlow(column, index,
                                     partition, bitCountVectors, params, characterProbsHap);

    calculateRootCharacterProbs(characterProbsHap, params, rootCharacterProbs, maxNotSum);
}

double columnIndexLogProbabilitySlow(stRPColumn *column, uint64_t index,
                                     uint64_t partition, uint64_t *bitCountVectors, uint16_t *referencePriorProbs,
                                     stRPHmmParameters *params, bool maxNotSum) {
    /*
     * Get the probability of a the characters in a given position within a column for a given partition.
     */
    // Get the sum of log probabilities of the derived characters over the possible source characters
    double rootCharacterProbsHap1[ALPHABET_SIZE];
    columnIndexLogRootHapProbabilitySlow(column, index,
                                         partition, bitCountVectors, params, rootCharacterProbsHap1, maxNotSum);
    double rootCharacterProbsHap2[ALPHABET_SIZE];
    columnIndexLogRootHapProbabilitySlow(column, index,
                                         ~partition, bitCountVectors, params, rootCharacterProbsHap2, maxNotSum);

    // Combine the probabilities to calculate the overall probability of a given position in a column
    double logColumnProb = rootCharacterProbsHap1[0] + rootCharacterProbsHap2[0] +
                           invertScaleToLogIntegerSubMatrix(referencePriorProbs[0]);
    for(int64_t i=1; i<ALPHABET_SIZE; i++) {
        logColumnProb = logAddP(logColumnProb, rootCharacterProbsHap1[i] + rootCharacterProbsHap2[i] +
                                               invertScaleToLogIntegerSubMatrix(referencePriorProbs[i]), maxNotSum);
    }

    return logColumnProb; // + log(1.0/params->alphabetSize);
}

double emissionLogProbabilitySlow(stRPColumn *column,
                                  stRPCell *cell, uint64_t *bitCountVectors, stReferencePriorProbs *referencePriorProbs,
                                  stRPHmmParameters *params, bool maxNotSum) {
    /*
     * Get the log probability of a set of reads for a given column.
     */
    assert(column->length > 0);
//    int64_t rProbsIndex = findCorrespondingRefCoordIndex(0, column->refIndexes, referencePriorProbs->refCoordMap);
//    int64_t rProbsIndex = column->refStart - referencePriorProbs->refStart;
    int64_t rProbsIndex = column->refStartIndex;
    uint16_t *rProbs = &referencePriorProbs->profileProbs[rProbsIndex * ALPHABET_SIZE];
    double logPartitionProb = columnIndexLogProbabilitySlow(column, 0,
                                                            cell->partition, bitCountVectors, rProbs, params, maxNotSum);
    for(int64_t i=1; i<column->length; i++) {
        rProbs = &rProbs[ALPHABET_SIZE]; // Move to the next column of the reference prior
        logPartitionProb += columnIndexLogProbabilitySlow(column, i,
                                                          cell->partition, bitCountVectors, rProbs, params, maxNotSum);
    }
    return logPartitionProb;
}

uint64_t getMLHapChar(double *characterProbsHap,
                      stRPHmmParameters *params,
                      int64_t rootChar) {
    /*
     * Return the haplotype character with maximum probability.
     */
    int64_t maxProbHapChar = 0;

    double maxHapProb = characterProbsHap[0] +
                        *getSubstitutionProbSlow(params->hetSubModelSlow,
                                                 rootChar, 0);

    for(int64_t i=1; i<ALPHABET_SIZE; i++) {
        double hapProb = characterProbsHap[i] +
                         *getSubstitutionProbSlow(params->hetSubModelSlow,
                                                  rootChar, i);
        if(hapProb > maxHapProb) {
            maxHapProb = hapProb;
            maxProbHapChar = i;
        }
    }

    return maxProbHapChar;
}

double getHaplotypeProb(double characterReadProb,
                        uint64_t hapChar, double *rootCharacterProbsOtherHap, stRPHmmParameters *params,
                        uint16_t *referencePriorProbs) {
    /*
     * Return the probability of the tree given that the haplotype character was hapChar
     */

    double logHapProb = ST_MATH_LOG_ZERO;

    for(int64_t i=0; i<ALPHABET_SIZE; i++) {
        logHapProb = stMath_logAdd(logHapProb, characterReadProb +
                                               *getSubstitutionProbSlow(params->hetSubModelSlow,
                                                                        i, hapChar) + rootCharacterProbsOtherHap[i] + invertScaleToLogIntegerSubMatrix(referencePriorProbs[i]));
    }

    return logHapProb;
}

void fillInPredictedGenomePosition(stGenomeFragment *gF, stRPCell *cell,
                                   stRPColumn *column, stRPHmmParameters *params,
                                   stReferencePriorProbs *referencePriorProbs,
                                   uint64_t *bitCountVectors, uint64_t index) {
    /*
     * Computes the most probable haplotype characters / genotype and associated posterior
     * probabilities for a given position within a cell/column.
     */

//    int64_t rProbsIndex = findCorrespondingRefCoordIndex(index, column->refIndexes, referencePriorProbs->refCoordMap);
//    int64_t rProbsIndex = column->refStart - referencePriorProbs->refStart + index;
    int64_t rProbsIndex = column->refStartIndex + index;
    uint16_t *rProbs = &referencePriorProbs->profileProbs[rProbsIndex*ALPHABET_SIZE];

    // Get the haplotype characters that are most probable given the root character
    double characterProbsHap1[ALPHABET_SIZE];
    double characterProbsHap2[ALPHABET_SIZE];

    columnIndexLogHapProbabilitySlow(column, index,
                                     cell->partition, bitCountVectors,
                                     params, characterProbsHap1);

    columnIndexLogHapProbabilitySlow(column, index,
                                     ~cell->partition, bitCountVectors,
                                     params, characterProbsHap2);

    // Get the root character with maximum posterior probability.

    // Get the sum of log probabilities of the derived characters over the possible source characters
    double rootCharacterProbsHap1[ALPHABET_SIZE];
    double rootCharacterProbsHap2[ALPHABET_SIZE];

    calculateRootCharacterProbs(characterProbsHap1, params,
                                rootCharacterProbsHap1, 0);
    calculateRootCharacterProbs(characterProbsHap2, params,
                                rootCharacterProbsHap2, 0);

    // Combine the probabilities to calculate the overall probability of a given partition of
    // read characters and the root character with maximum posterior prob
    double logColumnProbSum = rootCharacterProbsHap1[0] + rootCharacterProbsHap2[0] +
                              invertScaleToLogIntegerSubMatrix(rProbs[0]);
    double logColumnProbMax = logColumnProbSum;
    int64_t maxProbRootChar = 0;
    for(int64_t i=1; i<ALPHABET_SIZE; i++) {
        double logColumnProb = rootCharacterProbsHap1[i] + rootCharacterProbsHap2[i] +
                               invertScaleToLogIntegerSubMatrix(rProbs[i]);
        logColumnProbSum = stMath_logAdd(logColumnProbSum, logColumnProb);
        if(logColumnProb > logColumnProbMax) {
            logColumnProbMax = logColumnProb;
            maxProbRootChar = i;
        }
    }

//    int64_t j = findCorrespondingRefCoordIndex(index, column->refIndexes, gF->refCoordMap);
//    int64_t j = column->refStart - gF->refStart + index;
    int64_t j = column->refStartIndex - gF->refStartIndex + index;

    // Get the haplotype characters with highest posterior probability.
    uint64_t hapChar1 = getMLHapChar(characterProbsHap1, params, maxProbRootChar);
    gF->haplotypeString1[j] = hapChar1;
    uint64_t hapChar2 = getMLHapChar(characterProbsHap2, params, maxProbRootChar);
    gF->haplotypeString2[j] = hapChar2;



    // Calculate haplotype probabilities
    gF->haplotypeProbs1[j] = exp(getHaplotypeProb(characterProbsHap1[hapChar1],
                                                  hapChar1, rootCharacterProbsHap2, params, rProbs) - logColumnProbSum);
    gF->haplotypeProbs2[j] = exp(getHaplotypeProb(characterProbsHap2[hapChar2],
                                                  hapChar2, rootCharacterProbsHap1, params, rProbs) - logColumnProbSum);

    // Get combined genotype
    gF->genotypeString[j] = hapChar1 < hapChar2 ? hapChar1 * ALPHABET_SIZE + hapChar2 :
                            hapChar2 * ALPHABET_SIZE + hapChar1;

    // Calculate genotype posterior probability
    double genotypeProb = ST_MATH_LOG_ZERO;
    for(int64_t i=0; i<ALPHABET_SIZE; i++) {
        genotypeProb = stMath_logAdd(genotypeProb,
                                     characterProbsHap1[hapChar1] + characterProbsHap2[hapChar2] +
                                     *getSubstitutionProbSlow(params->hetSubModelSlow, i, hapChar1) +
                                     *getSubstitutionProbSlow(params->hetSubModelSlow, i, hapChar2) +
                                     invertScaleToLogIntegerSubMatrix(rProbs[i]));
    }
    gF->genotypeProbs[j] = exp(genotypeProb - logColumnProbSum);
}

void fillInPredictedGenome(stGenomeFragment *gF, stRPCell *cell,
                           stRPColumn *column, stReferencePriorProbs *referencePriorProbs, stRPHmmParameters *params) {
    /*
     * Computes the most probable haplotype characters / genotypes and associated posterior
     * probabilities for a given interval defined by a cell/column. Fills in these values in the
     * genome fragment argument.
     */

    // Calculate the bit vectors
    
    //  Following makes an array in which all positions are marked active
    int64_t activePositions[column->length];
    for(int64_t i=0; i<column->length; i++) {
        activePositions[i] = i;
    }
    
    uint64_t *bitCountVectors = calculateCountBitVectors(column->seqs, column->depth,
                                                         activePositions, column->length);

    assert(column->length > 0);

    for(int64_t i=0; i<column->length; i++) {
        fillInPredictedGenomePosition(gF, cell, column, params,
                                      referencePriorProbs, bitCountVectors, i);
    }

    // Cleanup
    free(bitCountVectors);
}<|MERGE_RESOLUTION|>--- conflicted
+++ resolved
@@ -236,26 +236,18 @@
     return logColumnProb;
 }
 
-double emissionLogProbability(stRPColumn *column,
-                              stRPCell *cell, uint64_t *bitCountVectors, stReferencePriorProbs *referencePriorProbs,
-                              stRPHmmParameters *params) {
+double emissionLogProbability(stRPColumn *column, stRPCell *cell, uint64_t *bitCountVectors, stReferencePriorProbs *referencePriorProbs, stRPHmmParameters *params) {
     /*
      * Get the log probability of a set of reads for a given column.
      */
     assert(column->length > 0);
-<<<<<<< HEAD
-    int64_t rProbsIndex = column->refStartIndex;
-    uint16_t *rProbs = &referencePriorProbs->profileProbs[rProbsIndex * ALPHABET_SIZE];
-    uint64_t logPartitionProb = columnIndexLogProbability(column, 0,
-                                                          cell->partition, bitCountVectors, rProbs, params);
-=======
     uint64_t logPartitionProb = 0;
     for(int64_t i=0; i<column->totalActivePositions; i++) {
->>>>>>> 08f256a0
 
         // Get the reference prior probabilities
-        int64_t j = column->refStart + column->activePositions[i] - referencePriorProbs->refStart;
+        int64_t j = column->refStartIndex + column->activePositions[i];
         uint16_t *rProbs = &referencePriorProbs->profileProbs[j * ALPHABET_SIZE];
+        assert(referencePriorProbs->referencePositionsIncluded[j]);
 
         logPartitionProb += columnIndexLogProbability(column, i, cell->partition, bitCountVectors, rProbs, params);
     }
@@ -361,15 +353,11 @@
     return logColumnProb; // + log(1.0/params->alphabetSize);
 }
 
-double emissionLogProbabilitySlow(stRPColumn *column,
-                                  stRPCell *cell, uint64_t *bitCountVectors, stReferencePriorProbs *referencePriorProbs,
-                                  stRPHmmParameters *params, bool maxNotSum) {
+double emissionLogProbabilitySlow(stRPColumn *column, stRPCell *cell, uint64_t *bitCountVectors, stReferencePriorProbs *referencePriorProbs, stRPHmmParameters *params, bool maxNotSum) {
     /*
      * Get the log probability of a set of reads for a given column.
      */
     assert(column->length > 0);
-//    int64_t rProbsIndex = findCorrespondingRefCoordIndex(0, column->refIndexes, referencePriorProbs->refCoordMap);
-//    int64_t rProbsIndex = column->refStart - referencePriorProbs->refStart;
     int64_t rProbsIndex = column->refStartIndex;
     uint16_t *rProbs = &referencePriorProbs->profileProbs[rProbsIndex * ALPHABET_SIZE];
     double logPartitionProb = columnIndexLogProbabilitySlow(column, 0,
@@ -434,8 +422,6 @@
      * probabilities for a given position within a cell/column.
      */
 
-//    int64_t rProbsIndex = findCorrespondingRefCoordIndex(index, column->refIndexes, referencePriorProbs->refCoordMap);
-//    int64_t rProbsIndex = column->refStart - referencePriorProbs->refStart + index;
     int64_t rProbsIndex = column->refStartIndex + index;
     uint16_t *rProbs = &referencePriorProbs->profileProbs[rProbsIndex*ALPHABET_SIZE];
 
@@ -478,8 +464,6 @@
         }
     }
 
-//    int64_t j = findCorrespondingRefCoordIndex(index, column->refIndexes, gF->refCoordMap);
-//    int64_t j = column->refStart - gF->refStart + index;
     int64_t j = column->refStartIndex - gF->refStartIndex + index;
 
     // Get the haplotype characters with highest posterior probability.
