--- conflicted
+++ resolved
@@ -217,8 +217,8 @@
 void stRPHmmParameters_learnParameters(stRPHmmParameters *params, stList *profileSequences,
         stHash *referenceNamesToReferencePriors) {
     /*
-     * Learn the substitution matrices iteratively, updating the params object in place. Iterations is the number of cycles
-     * of stochastic parameter search to do.
+     * Learn the substitution matrices iteratively, updating the params object in place.
+     * Iterations is the number of cycles of stochastic parameter search to do.
      */
 
     // For each iteration construct a set of HMMs and estimate the parameters from it.
@@ -317,12 +317,8 @@
     if(i == 0) {
         i = cmpint64(hmm1->refStart,  hmm2->refStart);
         if(i == 0) {
-<<<<<<< HEAD
-            i = cmpint64(hmm1->length,  hmm2->length);
-=======
             // Sort by descending order of length
-            i = cmpint64(hmm2->refLength,  hmm1->refLength);
->>>>>>> 08f256a0
+            i = cmpint64(hmm2->length,  hmm1->length);
             if(i == 0) {
                 i = hmm1 > hmm2 ? 1 : (hmm1 < hmm2 ? -1 : 0);
             }
@@ -365,13 +361,9 @@
     seqHeaders[0] = profileSeq;
     uint8_t **seqs = st_malloc(sizeof(uint8_t *));
     seqs[0] = profileSeq->profileProbs;
-<<<<<<< HEAD
-    stRPColumn *column = stRPColumn_construct(hmm->refStart, hmm->refStartIndex, hmm->length, 1, seqHeaders, seqs);
-
+    stRPColumn *column = stRPColumn_construct(hmm->refStart, hmm->refStartIndex, hmm->length, 1, seqHeaders, seqs, referencePriorProbs);
     column->refEnd = hmm->refEnd;
-=======
-    stRPColumn *column = stRPColumn_construct(hmm->refStart, hmm->refLength, 1, seqHeaders, seqs, referencePriorProbs);
->>>>>>> 08f256a0
+
     hmm->firstColumn = column;
     hmm->lastColumn = column;
 
@@ -598,15 +590,10 @@
 
     if(gapLength > 0) {
         // Make column in the gap
-<<<<<<< HEAD
         stRPColumn *column = stRPColumn_construct(leftHmm->refEnd + 1, gapLeftIndex+1,
-                gapLength, 0, NULL, NULL);
+                gapLength, 0, NULL, NULL, leftHmm->referencePriorProbs);
         column->refEnd = rightHmm->refStart-1;
         assert(getRefCoordIndex(column->refStart, hmm->referencePriorProbs, 0) == column->refStartIndex);
-=======
-        stRPColumn *column = stRPColumn_construct(leftHmm->refStart + leftHmm->refLength,
-                gapLength, 0, NULL, NULL, hmm->referencePriorProbs);
->>>>>>> 08f256a0
 
         // Links
         mColumn->nColumn = column;
@@ -680,16 +667,10 @@
         int64_t gapLength = gapRightIndex - gapLeftIndex;
 
         // Create column
-<<<<<<< HEAD
         stRPColumn *column = stRPColumn_construct(hmm1->refStart, hmm1->refStartIndex, gapLength,
-                0, NULL, NULL);
+                0, NULL, NULL, hmm1->referencePriorProbs);
         column->refEnd = hmm2->refStart-1;
 
-=======
-        stRPColumn *column = stRPColumn_construct(hmm1->refStart,
-                hmm2->refStart - hmm1->refStart,
-                0, NULL, NULL, hmm1->referencePriorProbs);
->>>>>>> 08f256a0
         // Add cell
         column->head = stRPCell_construct(0);
         // Create merge column
@@ -731,17 +712,12 @@
         int64_t gapLength = gapRightIndex - gapLeftIndex;
 
         // Create column
-<<<<<<< HEAD
         stRPColumn *column = stRPColumn_construct(hmm2->refEnd+1, gapLeftIndex +1,
-                gapLength , 0, NULL, NULL);
+                gapLength , 0, NULL, NULL, hmm1->referencePriorProbs);
 
         assert(hmm1->refStart == hmm2->refStart);
         column->refEnd = hmm1->refEnd;
 
-=======
-        stRPColumn *column = stRPColumn_construct(hmm2->lastColumn->refStart + hmm2->lastColumn->length,
-                hmm1->refLength - hmm2->refLength, 0, NULL, NULL, hmm1->referencePriorProbs);
->>>>>>> 08f256a0
         // Add cell
         column->head = stRPCell_construct(0);
         // Create merge column
@@ -926,14 +902,10 @@
         memcpy(seqs, column1->seqs, sizeof(uint8_t *) * column1->depth);
         memcpy(&seqs[column1->depth], column2->seqs, sizeof(uint8_t *) * column2->depth);
 
-<<<<<<< HEAD
         stRPColumn *column = stRPColumn_construct(column1->refStart, column1->refStartIndex, column1->length,
-                newColumnDepth, seqHeaders, seqs);
+                newColumnDepth, seqHeaders, seqs, hmm->referencePriorProbs);
         column->refEnd = column1->refEnd;
-=======
-        stRPColumn *column = stRPColumn_construct(column1->refStart, column1->length,
-                newColumnDepth, seqHeaders, seqs, hmm->referencePriorProbs);
->>>>>>> 08f256a0
+
 
         // If the there is a previous column
         if(mColumn != NULL) {
@@ -949,8 +921,8 @@
         stRPCell **pCell = &column->head;
         stRPCell *cell1 = column1->head;
 
-        // includeInvertedPartitions forces that the partition and its inverse are included in the resulting combined
-        // hmm.
+        // includeInvertedPartitions forces that the partition and its inverse
+        // are included in the resulting combined hmm.
         if(hmm->parameters->includeInvertedPartitions) {
             stHash *seen = stHash_construct3(intHashFn, intEqualsFn, NULL, NULL);
             do {
@@ -1614,10 +1586,8 @@
 
     // If the split point is within the column, split the column
     if(splitPoint > splitColumn->refStart) {
-        // TODO check this
-        int64_t colSplitPointIndex = getRefCoordIndex(splitPoint, hmm->referencePriorProbs, 0) - splitColumn->refStartIndex;
-//        int64_t *colSplitPointIndex = stHash_search(splitColumn->refCoordMap, &splitPoint);
-//        assert(colSplitPointIndex != NULL);
+        int64_t colSplitPointIndex = getRefCoordIndex(splitPoint, hmm->referencePriorProbs, 0)
+                                     - splitColumn->refStartIndex;
         stRPColumn_split(splitColumn, colSplitPointIndex, hmm);
         splitColumn = splitColumn->nColumn->nColumn;
         assert(splitPoint == splitColumn->refStart);
@@ -1639,18 +1609,6 @@
     assert(endCoordIndex-hmm->refStartIndex + 1 == hmm->length);
     int64_t endCoordIndex2 = getRefCoordIndex(suffixHmm->refEnd, suffixHmm->referencePriorProbs, 1);
     assert(endCoordIndex2-suffixHmm->refStartIndex + 1 == suffixHmm->length);
-
-//    st_logInfo("\tLast hmm refCoord: %d  (len: %d)  (%d (%d) - %d (%d))\n", hmm->refIndexes[hmm->length-1]->refCoord, hmm->length, hmm->refStart, hmm->refIndexes[0]->index, hmm->refEnd, hmm->refIndexes[hmm->length-1]->index);
-//    st_logInfo("\tLast suffixhmm refCoord: %d  (len: %d)  (%d (%d) - %d (%d))\n", suffixHmm->refIndexes[suffixHmm->length-1]->refCoord, suffixHmm->length, suffixHmm->refStart, suffixHmm->refIndexes[0]->index, suffixHmm->refEnd, suffixHmm->refIndexes[suffixHmm->length-1]->index);
-
-//    assert(hmm->refIndexes[0]->refCoord == hmm->refStart);
-//    assert(hmm->refIndexes[hmm->length-1]->refCoord == hmm->refEnd);
-//    assert(hmm->refIndexes[0]->index == 0);
-//    assert(hmm->refIndexes[hmm->length-1]->index == hmm->length-1);
-//    assert(suffixHmm->refIndexes[0]->refCoord == suffixHmm->refStart);
-//    assert(suffixHmm->refIndexes[suffixHmm->length-1]->refCoord == suffixHmm->refEnd);
-//    assert(suffixHmm->refIndexes[0]->index == 0);
-//    assert(suffixHmm->refIndexes[suffixHmm->length-1]->index == suffixHmm->length-1);
 
     return suffixHmm;
 }
@@ -1720,19 +1678,10 @@
         if(!sitesLinkageIsWellSupported(hmm, j, k)) {
             // Split hmm
             int64_t splitPoint = j+(k-j+1)/2;
-//            st_logInfo("before splitting: hmm: %d - %d,  splitPoint: %d\n", hmm->refStart, hmm->refEnd, splitPoint);
             stRPHmm *rightHmm = stRPHmm_split(hmm, splitPoint);
-//            st_logInfo("after splitting: hmm: %d - %d,  righthmm: %d - %d\n", hmm->refStart, hmm->refEnd, rightHmm->refStart, rightHmm->refEnd);
             assert(rightHmm->refStart == splitPoint);
             assert(hmm->refEnd+1 == splitPoint);
 
-//            st_logInfo("After: Last hmm refCoord: %d\n", hmm->refIndexes[hmm->length-1]->refCoord);
-//            st_logInfo("After: Last suffixhmm refCoord: %d\n", rightHmm->refIndexes[rightHmm->length-1]->refCoord);
-
-//            assert(hmm->refIndexes[0]->refCoord == hmm->refStart);
-//            assert(hmm->refIndexes[hmm->length-1]->refCoord == hmm->refEnd);
-//            assert(rightHmm->refIndexes[0]->refCoord == rightHmm->refStart);
-//            assert(rightHmm->refIndexes[rightHmm->length-1]->refCoord == rightHmm->refEnd);
             // Add prefix of hmm to list of split hmms
             stList_append(splitHmms, hmm);
             // Set hmm as right hmm
