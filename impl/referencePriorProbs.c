/*
 * Copyright (C) 2017 by Benedict Paten (benedictpaten@gmail.com)
 *
 * Released under the MIT license, see LICENSE.txt
 */

#include <htslib/vcf.h>
#include "stRPHmm.h"

/*
 * Functions for reference prior probabilities
 */

int stHash_intPtrEqualKey(const void *key1, const void *key2) {
    /*
     * Function to test if two int hash keys are equal.
     */
    return (*(int64_t *) key1) == (*(int64_t  *)key2);
}

int64_t getRefCoordIndex(int64_t refCoord, stReferencePriorProbs *rProbs, bool last) {
    /*
     * Given a reference coordinate, find which index in rProbs it corresponds to.
     * Return -1 if not in rProbs
     */
    int64_t *idxPtr = stHash_search(rProbs->refCoordMap, &refCoord);
    int64_t index;
    if (idxPtr != NULL) {
        index = *idxPtr;
        if (last && index < rProbs->length - 1) {
            while(rProbs->refIndexes[index]->refCoord == rProbs->refIndexes[index+1]->refCoord) {
                index++;
            }
            assert(rProbs->refIndexes[index]->refCoord != rProbs->refIndexes[index+1]->refCoord);
        } else {
            if (index > 0) assert(rProbs->refIndexes[index]->refCoord != rProbs->refIndexes[index-1]->refCoord);
        }
        return index;
    } else {
        return -1;
    }
}

stReferencePriorProbs *stReferencePriorProbs_constructEmptyProfile(char *referenceName,
        int64_t referenceStart, int64_t refLength, int64_t numInsertions) {
    /*
     * Creates an empty object, with all the profile probabilities set to 0.
     */
    stReferencePriorProbs *referencePriorProbs = st_calloc(1, sizeof(stReferencePriorProbs));
    referencePriorProbs->referenceName = stString_copy(referenceName);
    referencePriorProbs->refStart = referenceStart;
    int64_t length = refLength + numInsertions;
    referencePriorProbs->length = length;
    referencePriorProbs->profileProbs = st_calloc(length*ALPHABET_SIZE, sizeof(uint16_t));
    referencePriorProbs->profileSequence = st_calloc(length, sizeof(uint8_t));
    referencePriorProbs->baseCounts = st_calloc(length*ALPHABET_SIZE, sizeof(double));
<<<<<<< HEAD
    referencePriorProbs->insertionCounts = st_calloc(length, sizeof(int64_t));
    referencePriorProbs->gapSizes = st_calloc(length, sizeof(int64_t));
    referencePriorProbs->insertionsBeforePosition = st_calloc(length, sizeof(int64_t));
    referencePriorProbs->refCoordMap = stHash_construct3(stHash_stringKey, stHash_intPtrEqualKey, NULL, NULL);
    referencePriorProbs->refIndexes = st_calloc(length, sizeof(stRefIndex));
=======
    referencePriorProbs->referencePositionsIncluded = st_calloc(length, sizeof(bool));
    for(int64_t i=0; i<length; i++) {
        referencePriorProbs->referencePositionsIncluded[i] = true;
    }
>>>>>>> 08f256a0
    return referencePriorProbs;
}

void stReferencePriorProbs_destruct(stReferencePriorProbs *referencePriorProbs) {
    /*
     * Destructor for reference prior
     */
    free(referencePriorProbs->profileProbs);
    free(referencePriorProbs->referenceName);
    free(referencePriorProbs->profileSequence);
<<<<<<< HEAD
    free(referencePriorProbs->insertionCounts);
    free(referencePriorProbs->gapSizes);
    free(referencePriorProbs->insertionsBeforePosition);
    stHash_destruct(referencePriorProbs->refCoordMap);
    free(referencePriorProbs->refIndexes);
    free(referencePriorProbs);
}

stRefIndex *stRefIndex_construct(int64_t refCoord, int64_t index) {
    /*
     * Constructor for reference index
     */
    stRefIndex *refIndex = st_calloc(1, sizeof(stRefIndex));
    refIndex->refCoord = refCoord;
    refIndex->index = index;
//    refIndex->offset = offset;
    return refIndex;
}

static stReferencePriorProbs *getNext(stList *profileSequences, int64_t numInsertions) {
=======
    free(referencePriorProbs->baseCounts);
    free(referencePriorProbs->referencePositionsIncluded);
    free(referencePriorProbs);
}

static stReferencePriorProbs *getNext(stList *profileSequences, stList *profileSequencesOnReference) {
>>>>>>> 08f256a0
    /*
     * Construct an empty stReferencePriorProbs for the next interval of a reference sequence.
     */
    assert(stList_length(profileSequences) > 0);
    stProfileSeq *pSeq = stList_pop(profileSequences);
    char *refName = pSeq->referenceName;
    int64_t refStart = pSeq->refStart;
<<<<<<< HEAD
    int64_t refEnd = pSeq->refEnd;
=======
    int64_t refEnd = pSeq->refStart + pSeq->length;

    // Add to list of profile sequences contained within the reference interval
    // being considered
    stList_append(profileSequencesOnReference, pSeq);
>>>>>>> 08f256a0

    while(stList_length(profileSequences) > 0) {
        stProfileSeq *pSeq = stList_peek(profileSequences);

        if(!stString_eq(pSeq->referenceName, refName)) {
            break;
        }
        stList_pop(profileSequences);

        stList_append(profileSequencesOnReference, pSeq);

        assert(pSeq->refStart <= refStart);
        refStart = pSeq->refStart;
        refEnd = pSeq->refEnd > refEnd ? pSeq->refEnd : refEnd;
    }

    stReferencePriorProbs *rProbs =  stReferencePriorProbs_constructEmptyProfile(refName, refStart, refEnd-refStart+1, numInsertions);
    return rProbs;
}

void setRefCoordinates(stReferencePriorProbs *rProbs, stList *profileSequences) {
    /*
     * Sets the reference coordinates in the set of profile sequences at each position.
     */
    // First position
    rProbs->refIndexes[0] = stRefIndex_construct(rProbs->refStart, 0);
    if (stHash_search(rProbs->refCoordMap, &rProbs->refIndexes[0]->refCoord) == NULL) {
        stHash_insert(rProbs->refCoordMap, &rProbs->refIndexes[0]->refCoord, &rProbs->refIndexes[0]->index);
    }
    // Walk through rProbs, setting coordinates as you go
    int64_t rProbsIndex = 1;
    int64_t nextSeqStartingIndex = 1;
    stProfileSeq *pSeq = stList_get(profileSequences, 0);
    for(int64_t i=1; i<stList_length(profileSequences); i++) {
        if (nextSeqStartingIndex < 0 || nextSeqStartingIndex >= pSeq->length) {
            stProfileSeq *pSeq2 = stList_get(profileSequences, i);
            nextSeqStartingIndex = findCorrespondingRefCoordIndex(pSeq->length-1, pSeq->refIndexes, pSeq2->refCoordMap);
            if (nextSeqStartingIndex >= 0 && nextSeqStartingIndex < pSeq2->length) {
                pSeq = pSeq2;
                nextSeqStartingIndex++;
            }
        } else {
            for (int64_t j = nextSeqStartingIndex; j < pSeq->length; j++) {
                rProbs->refIndexes[rProbsIndex] =
                        stRefIndex_construct(pSeq->refIndexes[j]->refCoord, rProbsIndex);

                // Only insert if not already in the table (to make sure index is first on an insertion)
                if (stHash_search(rProbs->refCoordMap, &rProbs->refIndexes[rProbsIndex]->refCoord) == NULL) {
                    stHash_insert(rProbs->refCoordMap, &rProbs->refIndexes[rProbsIndex]->refCoord, &rProbs->refIndexes[rProbsIndex]->index);
                }
                rProbsIndex++;
            }
            // Find the next index to look at in the next sequence, so we don't repeat coordinates
            stProfileSeq *pSeq2 = stList_get(profileSequences, i);
            nextSeqStartingIndex = findCorrespondingRefCoordIndex(pSeq->length-1, pSeq->refIndexes, pSeq2->refCoordMap);

            // If the next index is actually in the next read, use it
            if (nextSeqStartingIndex >= 0 && nextSeqStartingIndex < pSeq2->length) {
                pSeq = pSeq2;
                nextSeqStartingIndex++;
            }
        }
    }


    rProbs->refEnd = rProbs->refIndexes[rProbs->length-1]->refCoord;
}

void setReadBaseCounts(stReferencePriorProbs *rProbs, stList *profileSequences, int64_t numInsertions) {
    /*
     * Set the base counts observed in the set of profile sequences at each reference position.
     */
    for(int64_t i=0; i<stList_length(profileSequences); i++) {
        stProfileSeq *pSeq = stList_get(profileSequences, i);
        assert(stString_eq(rProbs->referenceName, pSeq->referenceName));
        for (int64_t j = 0; j < pSeq->length; j++) {
<<<<<<< HEAD
            int64_t k = numInsertions > 0 ?
                        findCorrespondingRefCoordIndex(j, pSeq->refIndexes, rProbs->refCoordMap)
                                          : j + pSeq->refStart - rProbs->refStart;
            if(k >= 0 && k < rProbs->length) {
                for (int64_t l = 0; l < ALPHABET_SIZE; l++) {
                    rProbs->baseCounts[k*ALPHABET_SIZE + l] +=
                            getProb(&(pSeq->profileProbs[j*ALPHABET_SIZE]), l);
                }
=======
            int64_t k = j + pSeq->refStart - rProbs->refStart;
            assert(k >= 0 && k < rProbs->length);
            for (int64_t l = 0; l < ALPHABET_SIZE; l++) {
                rProbs->baseCounts[k*ALPHABET_SIZE + l] += getProb(&(pSeq->profileProbs[j*ALPHABET_SIZE]), l);
>>>>>>> 08f256a0
            }
        }
    }
}

void setInsertions(stReferencePriorProbs *rProbs, stList *profileSequences, int64_t insertionCountThreshold) {
    /*
     * Set the counts of insertions observed at each position in the set of profile sequences.
     */

    int64_t numDiffInsertionSizes = 0;
    int64_t numSameInsertionSizes = 0;
    for (int64_t i = 0; i < stList_length(profileSequences); i++) {
        stProfileSeq *pSeq = stList_get(profileSequences, i);
        for (int64_t j = 0; j < pSeq->length; j++) {
            int64_t k = findCorrespondingRefCoordIndex(j, pSeq->refIndexes, rProbs->refCoordMap);
            if(k >= 0 && k < rProbs->length) {
                rProbs->insertionCounts[k] += (pSeq->insertions[j] > 1 ? 1 : pSeq->insertions[j]);

                if ((rProbs->gapSizes[k] > 0 && pSeq-> insertions[j] > 0) &&
                        (rProbs->gapSizes[k] != pSeq->insertions[j]))
                {
                    numDiffInsertionSizes++;
                } else {
                    numSameInsertionSizes++;
                }
                // Update gap size
                // If there's already a gap, choose the smaller gap size
                // TODO: choose most common size instead? or floor of average?
                if (pSeq->insertions[j] > 0) {
                    if (rProbs->gapSizes[k] == 0 ||
                            (rProbs->gapSizes[k] > 0 && pSeq->insertions[j] < rProbs->gapSizes[k])) {
                        rProbs->gapSizes[k] = pSeq->insertions[j];
                    }
                }
            }
        }
    }
    // Walk back through and set field insertionsBeforePosition in rProbs
    for (int64_t i = 1; i < rProbs->length; i++) {
        if (rProbs->insertionCounts[i] > 1) {
            rProbs->insertionsBeforePosition[i] = rProbs->insertionsBeforePosition[i-1] + 1;
        } else {
            rProbs->insertionsBeforePosition[i] = rProbs->insertionsBeforePosition[i-1];
        }
    }
//    st_logInfo("Number of times gap size differed: %d \n", numDiffInsertionSizes);
//    st_logInfo("Number of times gap size same: %d \n", numSameInsertionSizes);
}


stHash *createEmptyReferencePriorProbabilities(stList *profileSequences, int64_t numInsertions, stRPHmmParameters *params) {
    /*
     * Create a set of stReferencePriorProbs that cover the reference intervals included in the profile sequences.
     * Each has a flat probability over reference positions.
     * The return value is encoded as a map from the reference sequence name (as a string)
     * to the stReferencePriorProbs.
     */

    // Make map from reference sequence names to reference priors
    stHash *referenceNamesToReferencePriors = stHash_construct3(stHash_stringKey, stHash_stringEqualKey,
            NULL, (void (*)(void *))stReferencePriorProbs_destruct);

    // Copy and sort profile sequences in order
<<<<<<< HEAD
    // TODO need destructors?
    profileSequences = stList_copy(profileSequences, (void (*)(void *))stProfileSeq_destruct);
    stList *profileSequencesCopy = stList_copy(profileSequences, (void (*)(void *))stProfileSeq_destruct);
=======
    profileSequences = stList_copy(profileSequences, NULL);
>>>>>>> 08f256a0
    stList_sort(profileSequences, stRPProfileSeq_cmpFn);

    uint16_t flatValue = scaleToLogIntegerSubMatrix(log(1.0/ALPHABET_SIZE));
    while(stList_length(profileSequences) > 0) {
        // Get next reference prior prob interval
<<<<<<< HEAD
        stReferencePriorProbs *rProbs = getNext(profileSequences, numInsertions);
=======
        stList *l = stList_construct();
        stReferencePriorProbs *rProbs = getNext(profileSequences, l);
>>>>>>> 08f256a0

        // Fill in probability profile
        for(int64_t i=0; i<rProbs->length; i++) {
            for(int64_t j=0; j<ALPHABET_SIZE; j++) {
                rProbs->profileProbs[i*ALPHABET_SIZE + j] = flatValue;
            }
        }
<<<<<<< HEAD
        setRefCoordinates(rProbs, profileSequencesCopy);
        setReadBaseCounts(rProbs, profileSequencesCopy, numInsertions);
        setInsertions(rProbs, profileSequencesCopy, params->insertionCountThreshold);
=======

        // Set the counts of each base observed at each reference position
        setReadBaseCounts(rProbs, l);
        stList_destruct(l);
>>>>>>> 08f256a0

        assert(stHash_search(referenceNamesToReferencePriors, rProbs->referenceName) == NULL);
        stHash_insert(referenceNamesToReferencePriors, rProbs->referenceName, rProbs);
    }
    // Cleanup
    stList_destruct(profileSequences);

    return referenceNamesToReferencePriors;
}

stHash *createReferencePriorProbabilities(char *referenceFastaFile, stList *profileSequences,
        stBaseMapper *baseMapper, stRPHmmParameters *params, int64_t numInsertions) {
    /*
     * Create a set of stReferencePriorProbs that cover the reference intervals included in the profile sequences.
     * The return value is encoded as a map from the reference sequence name (as a string)
     * to the stReferencePriorProbs.
     */

    // Make map from reference sequence names to reference priors
    stHash *referenceNamesToReferencePriors =
            createEmptyReferencePriorProbabilities(profileSequences, numInsertions, params);

    // Load reference fasta index
    faidx_t *fai = fai_load(referenceFastaFile);
    if ( !fai ) {
        st_errAbort("Could not load fai index of %s.  Maybe you should run 'samtools faidx %s'\n",
                       referenceFastaFile, referenceFastaFile);
    }

    stHashIterator *hashIt = stHash_getIterator(referenceNamesToReferencePriors);
    char *referenceName;
    while((referenceName = stHash_getNext(hashIt)) != NULL) {
        stReferencePriorProbs *rProbs = stHash_search(referenceNamesToReferencePriors, referenceName);

        // Now get the corresponding reference sequence
        int seqLen;
        char *referenceSeq = fai_fetch(fai, rProbs->referenceName, &seqLen);
        if ( seqLen < 0 ) {
            st_errAbort("Failed to fetch reference sequence %s\n", rProbs->referenceName);
        }

        // Build probability profile
        assert(seqLen >= rProbs->refEnd + 1);
        for(int64_t i=0; i<rProbs->length; i++) {
            int64_t refSeqIndex = rProbs->refIndexes[i]->refCoord;
            uint8_t refChar = stBaseMapper_getValueForChar(baseMapper, referenceSeq[refSeqIndex- 1]);
            assert(refChar >= 0 && refChar < ALPHABET_SIZE);
            rProbs->profileSequence[i] = refChar;
            for(int64_t j=0; j<ALPHABET_SIZE; j++) {
                rProbs->profileProbs[i*ALPHABET_SIZE + j] =
                        *getSubstitutionProb(params->hetSubModel, refChar, j);
            }
        }
    }

    // Cleanup
    fai_destroy(fai);
    stHash_destructIterator(hashIt);

    return referenceNamesToReferencePriors;
}

<<<<<<< HEAD
int64_t numTotalInsertionColumns(stReferencePriorProbs *rProbs, int64_t threshold) {
    /*
     * Returns the total number of columns that will be inserted into the model.
     */
    int64_t numColumns = 0;
    for (int64_t i = 0; i < rProbs->length; i++) {
        if (rProbs->insertionCounts[i] >= threshold) {
            numColumns += rProbs->gapSizes[i];
        }
    }
    return numColumns;
}

int64_t insertionsInRange(stReferencePriorProbs *rProbs, int64_t leftIndex, int64_t rightIndex, int64_t threshold) {
    /*
     * Calculates the number of insertions in a given range on indexes on the reference,
     * up to but not including the end index.
     */
    int64_t numInsertions = 0;
    for (int64_t i = leftIndex; i < rightIndex; i++) {
        if (rProbs->insertionCounts[i] >= threshold) {
            numInsertions += rProbs->gapSizes[i];
        }
    }
    return numInsertions;
}
=======
int64_t stReferencePriorProbs_setReferencePositionFilter(stReferencePriorProbs *rProbs, stRPHmmParameters *params) {
    /*
     * Sets the rProbs->referencePositionsIncluded array to exclude positions likely to be homozygous.
     *
     * In a column, let x be the number of occurrences of the most frequent non-reference base.
     * If x is less than params.minNonReferenceBaseFilter then the column is filtered out.
     */
    int64_t filteredPositions = 0;
    for(int64_t i=0; i<rProbs->length; i++) {
        double *baseCounts = &rProbs->baseCounts[i*ALPHABET_SIZE];

        // Get total expected coverage at base and most frequent base in column
        double totalCount = baseCounts[0];
        int64_t mostFrequentBase = 0;
        double mostFrequentBaseCount = totalCount;
        for(int64_t j=1; j<ALPHABET_SIZE; j++) {
            totalCount += baseCounts[j];
            if(baseCounts[j] > mostFrequentBaseCount) {
                mostFrequentBase = j;
                mostFrequentBaseCount = baseCounts[j];
            }
        }

        // Maximum number of instances of a non-reference base
        double secondMostFrequentBaseCount = 0.0;
        for(int64_t j=0; j<ALPHABET_SIZE; j++) {
            if(j != mostFrequentBase && baseCounts[j] > secondMostFrequentBaseCount) {
                secondMostFrequentBaseCount = baseCounts[j];
            }
        }

        if(secondMostFrequentBaseCount < params->minSecondMostFrequentBaseFilter) {
            filteredPositions++;
            // Mask the position
            assert(rProbs->referencePositionsIncluded[i] == true);
            rProbs->referencePositionsIncluded[i] = false;
        }
        else if(st_getLogLevel() == debug) {
            stList *l = stList_construct3(0, free);
            for(int64_t k=0; k<ALPHABET_SIZE; k++) {
                stList_append(l, stString_print("%f", baseCounts[k]));
            }
            char *baseCountString = stString_join2(" ", l);
            st_logDebug("Including position: %s %" PRIi64 " with coverage depth: %f and base counts: %s\n",
                    rProbs->referenceName, rProbs->refStart + i, totalCount, baseCountString);
            stList_destruct(l);
            free(baseCountString);
        }
    }

    return filteredPositions;
}

int64_t filterHomozygousReferencePositions(stHash *referenceNamesToReferencePriors, stRPHmmParameters *params, int64_t *totalPositions) {
    /*
     * Sets a column filter to ignore columns likely to be homozygous reference.
     *
     * Returns total number of positions filtered out, sets totalPositions to the total number of
     * reference positions.
     */
    int64_t filteredPositions = 0;
    *totalPositions = 0;
    stHashIterator *hashIt = stHash_getIterator(referenceNamesToReferencePriors);
    char *referenceName;
    while((referenceName = stHash_getNext(hashIt)) != NULL) {
        stReferencePriorProbs *rProbs = stHash_search(referenceNamesToReferencePriors, referenceName);
        filteredPositions += stReferencePriorProbs_setReferencePositionFilter(rProbs, params);
        *totalPositions += rProbs->length;
    }

    // Cleanup
    stHash_destructIterator(hashIt);

    return filteredPositions;
}



>>>>>>> 08f256a0
<|MERGE_RESOLUTION|>--- conflicted
+++ resolved
@@ -54,18 +54,16 @@
     referencePriorProbs->profileProbs = st_calloc(length*ALPHABET_SIZE, sizeof(uint16_t));
     referencePriorProbs->profileSequence = st_calloc(length, sizeof(uint8_t));
     referencePriorProbs->baseCounts = st_calloc(length*ALPHABET_SIZE, sizeof(double));
-<<<<<<< HEAD
     referencePriorProbs->insertionCounts = st_calloc(length, sizeof(int64_t));
     referencePriorProbs->gapSizes = st_calloc(length, sizeof(int64_t));
     referencePriorProbs->insertionsBeforePosition = st_calloc(length, sizeof(int64_t));
     referencePriorProbs->refCoordMap = stHash_construct3(stHash_stringKey, stHash_intPtrEqualKey, NULL, NULL);
     referencePriorProbs->refIndexes = st_calloc(length, sizeof(stRefIndex));
-=======
     referencePriorProbs->referencePositionsIncluded = st_calloc(length, sizeof(bool));
     for(int64_t i=0; i<length; i++) {
         referencePriorProbs->referencePositionsIncluded[i] = true;
     }
->>>>>>> 08f256a0
+
     return referencePriorProbs;
 }
 
@@ -76,12 +74,13 @@
     free(referencePriorProbs->profileProbs);
     free(referencePriorProbs->referenceName);
     free(referencePriorProbs->profileSequence);
-<<<<<<< HEAD
     free(referencePriorProbs->insertionCounts);
     free(referencePriorProbs->gapSizes);
     free(referencePriorProbs->insertionsBeforePosition);
     stHash_destruct(referencePriorProbs->refCoordMap);
     free(referencePriorProbs->refIndexes);
+    free(referencePriorProbs->baseCounts);
+    free(referencePriorProbs->referencePositionsIncluded);
     free(referencePriorProbs);
 }
 
@@ -92,19 +91,11 @@
     stRefIndex *refIndex = st_calloc(1, sizeof(stRefIndex));
     refIndex->refCoord = refCoord;
     refIndex->index = index;
-//    refIndex->offset = offset;
     return refIndex;
 }
 
-static stReferencePriorProbs *getNext(stList *profileSequences, int64_t numInsertions) {
-=======
-    free(referencePriorProbs->baseCounts);
-    free(referencePriorProbs->referencePositionsIncluded);
-    free(referencePriorProbs);
-}
-
-static stReferencePriorProbs *getNext(stList *profileSequences, stList *profileSequencesOnReference) {
->>>>>>> 08f256a0
+
+static stReferencePriorProbs *getNext(stList *profileSequences, stList *profileSequencesOnReference, int64_t numInsertions) {
     /*
      * Construct an empty stReferencePriorProbs for the next interval of a reference sequence.
      */
@@ -112,15 +103,11 @@
     stProfileSeq *pSeq = stList_pop(profileSequences);
     char *refName = pSeq->referenceName;
     int64_t refStart = pSeq->refStart;
-<<<<<<< HEAD
     int64_t refEnd = pSeq->refEnd;
-=======
-    int64_t refEnd = pSeq->refStart + pSeq->length;
 
     // Add to list of profile sequences contained within the reference interval
     // being considered
     stList_append(profileSequencesOnReference, pSeq);
->>>>>>> 08f256a0
 
     while(stList_length(profileSequences) > 0) {
         stProfileSeq *pSeq = stList_peek(profileSequences);
@@ -197,7 +184,6 @@
         stProfileSeq *pSeq = stList_get(profileSequences, i);
         assert(stString_eq(rProbs->referenceName, pSeq->referenceName));
         for (int64_t j = 0; j < pSeq->length; j++) {
-<<<<<<< HEAD
             int64_t k = numInsertions > 0 ?
                         findCorrespondingRefCoordIndex(j, pSeq->refIndexes, rProbs->refCoordMap)
                                           : j + pSeq->refStart - rProbs->refStart;
@@ -206,24 +192,16 @@
                     rProbs->baseCounts[k*ALPHABET_SIZE + l] +=
                             getProb(&(pSeq->profileProbs[j*ALPHABET_SIZE]), l);
                 }
-=======
-            int64_t k = j + pSeq->refStart - rProbs->refStart;
-            assert(k >= 0 && k < rProbs->length);
-            for (int64_t l = 0; l < ALPHABET_SIZE; l++) {
-                rProbs->baseCounts[k*ALPHABET_SIZE + l] += getProb(&(pSeq->profileProbs[j*ALPHABET_SIZE]), l);
->>>>>>> 08f256a0
-            }
-        }
-    }
-}
-
-void setInsertions(stReferencePriorProbs *rProbs, stList *profileSequences, int64_t insertionCountThreshold) {
+            }
+        }
+    }
+}
+
+void setInsertions(stReferencePriorProbs *rProbs, stList *profileSequences) {
     /*
      * Set the counts of insertions observed at each position in the set of profile sequences.
      */
 
-    int64_t numDiffInsertionSizes = 0;
-    int64_t numSameInsertionSizes = 0;
     for (int64_t i = 0; i < stList_length(profileSequences); i++) {
         stProfileSeq *pSeq = stList_get(profileSequences, i);
         for (int64_t j = 0; j < pSeq->length; j++) {
@@ -231,13 +209,6 @@
             if(k >= 0 && k < rProbs->length) {
                 rProbs->insertionCounts[k] += (pSeq->insertions[j] > 1 ? 1 : pSeq->insertions[j]);
 
-                if ((rProbs->gapSizes[k] > 0 && pSeq-> insertions[j] > 0) &&
-                        (rProbs->gapSizes[k] != pSeq->insertions[j]))
-                {
-                    numDiffInsertionSizes++;
-                } else {
-                    numSameInsertionSizes++;
-                }
                 // Update gap size
                 // If there's already a gap, choose the smaller gap size
                 // TODO: choose most common size instead? or floor of average?
@@ -258,12 +229,10 @@
             rProbs->insertionsBeforePosition[i] = rProbs->insertionsBeforePosition[i-1];
         }
     }
-//    st_logInfo("Number of times gap size differed: %d \n", numDiffInsertionSizes);
-//    st_logInfo("Number of times gap size same: %d \n", numSameInsertionSizes);
-}
-
-
-stHash *createEmptyReferencePriorProbabilities(stList *profileSequences, int64_t numInsertions, stRPHmmParameters *params) {
+}
+
+
+stHash *createEmptyReferencePriorProbabilities(stList *profileSequences, int64_t numInsertions) {
     /*
      * Create a set of stReferencePriorProbs that cover the reference intervals included in the profile sequences.
      * Each has a flat probability over reference positions.
@@ -276,24 +245,16 @@
             NULL, (void (*)(void *))stReferencePriorProbs_destruct);
 
     // Copy and sort profile sequences in order
-<<<<<<< HEAD
     // TODO need destructors?
     profileSequences = stList_copy(profileSequences, (void (*)(void *))stProfileSeq_destruct);
-    stList *profileSequencesCopy = stList_copy(profileSequences, (void (*)(void *))stProfileSeq_destruct);
-=======
-    profileSequences = stList_copy(profileSequences, NULL);
->>>>>>> 08f256a0
     stList_sort(profileSequences, stRPProfileSeq_cmpFn);
 
     uint16_t flatValue = scaleToLogIntegerSubMatrix(log(1.0/ALPHABET_SIZE));
     while(stList_length(profileSequences) > 0) {
         // Get next reference prior prob interval
-<<<<<<< HEAD
-        stReferencePriorProbs *rProbs = getNext(profileSequences, numInsertions);
-=======
         stList *l = stList_construct();
-        stReferencePriorProbs *rProbs = getNext(profileSequences, l);
->>>>>>> 08f256a0
+        stReferencePriorProbs *rProbs = getNext(profileSequences, l, numInsertions);
+        stList_sort(l, stRPProfileSeq_cmpFn);
 
         // Fill in probability profile
         for(int64_t i=0; i<rProbs->length; i++) {
@@ -301,16 +262,12 @@
                 rProbs->profileProbs[i*ALPHABET_SIZE + j] = flatValue;
             }
         }
-<<<<<<< HEAD
-        setRefCoordinates(rProbs, profileSequencesCopy);
-        setReadBaseCounts(rProbs, profileSequencesCopy, numInsertions);
-        setInsertions(rProbs, profileSequencesCopy, params->insertionCountThreshold);
-=======
-
-        // Set the counts of each base observed at each reference position
-        setReadBaseCounts(rProbs, l);
+        // Set the coordinates and counts of each base observed at each reference position
+        setRefCoordinates(rProbs, l);
+        setReadBaseCounts(rProbs, l, numInsertions);
+        setInsertions(rProbs, l);
+
         stList_destruct(l);
->>>>>>> 08f256a0
 
         assert(stHash_search(referenceNamesToReferencePriors, rProbs->referenceName) == NULL);
         stHash_insert(referenceNamesToReferencePriors, rProbs->referenceName, rProbs);
@@ -331,7 +288,7 @@
 
     // Make map from reference sequence names to reference priors
     stHash *referenceNamesToReferencePriors =
-            createEmptyReferencePriorProbabilities(profileSequences, numInsertions, params);
+            createEmptyReferencePriorProbabilities(profileSequences, numInsertions);
 
     // Load reference fasta index
     faidx_t *fai = fai_load(referenceFastaFile);
@@ -373,7 +330,6 @@
     return referenceNamesToReferencePriors;
 }
 
-<<<<<<< HEAD
 int64_t numTotalInsertionColumns(stReferencePriorProbs *rProbs, int64_t threshold) {
     /*
      * Returns the total number of columns that will be inserted into the model.
@@ -387,20 +343,6 @@
     return numColumns;
 }
 
-int64_t insertionsInRange(stReferencePriorProbs *rProbs, int64_t leftIndex, int64_t rightIndex, int64_t threshold) {
-    /*
-     * Calculates the number of insertions in a given range on indexes on the reference,
-     * up to but not including the end index.
-     */
-    int64_t numInsertions = 0;
-    for (int64_t i = leftIndex; i < rightIndex; i++) {
-        if (rProbs->insertionCounts[i] >= threshold) {
-            numInsertions += rProbs->gapSizes[i];
-        }
-    }
-    return numInsertions;
-}
-=======
 int64_t stReferencePriorProbs_setReferencePositionFilter(stReferencePriorProbs *rProbs, stRPHmmParameters *params) {
     /*
      * Sets the rProbs->referencePositionsIncluded array to exclude positions likely to be homozygous.
@@ -444,8 +386,8 @@
                 stList_append(l, stString_print("%f", baseCounts[k]));
             }
             char *baseCountString = stString_join2(" ", l);
-            st_logDebug("Including position: %s %" PRIi64 " with coverage depth: %f and base counts: %s\n",
-                    rProbs->referenceName, rProbs->refStart + i, totalCount, baseCountString);
+//            st_logDebug("Including position: %s %" PRIi64 " with coverage depth: %f and base counts: %s\n",
+//                    rProbs->referenceName, rProbs->refIndexes[i]->refCoord, totalCount, baseCountString);
             stList_destruct(l);
             free(baseCountString);
         }
@@ -477,6 +419,16 @@
     return filteredPositions;
 }
 
-
-
->>>>>>> 08f256a0
+int64_t insertionsInRange(stReferencePriorProbs *rProbs, int64_t leftIndex, int64_t rightIndex, int64_t threshold) {
+    /*
+     * Calculates the number of insertions in a given range on indexes on the reference,
+     * up to but not including the end index.
+     */
+    int64_t numInsertions = 0;
+    for (int64_t i = leftIndex; i < rightIndex; i++) {
+        if (rProbs->insertionCounts[i] >= threshold) {
+            numInsertions += rProbs->gapSizes[i];
+        }
+    }
+    return numInsertions;
+}