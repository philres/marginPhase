--- conflicted
+++ resolved
@@ -100,11 +100,8 @@
     params->trainingIterations = 0;
     params->filterBadReads = false;
     params->filterMatchThreshold = 0.90;
-<<<<<<< HEAD
     params->useReferencePrior = false;
-=======
     setVerbosity(params, 0);
->>>>>>> 5cd63d67
 
     FILE *fp;
     fp = fopen(paramsFile, "rb");
@@ -231,19 +228,17 @@
             params->filterMatchThreshold = atof(tokStr);
             i++;
         }
-<<<<<<< HEAD
         if (strcmp(keyString, "useReferencePrior") == 0) {
             jsmntok_t tok = tokens[i+1];
             char *tokStr = json_token_tostr(js, &tok);
             assert(strcmp(tokStr, "true") || strcmp(tokStr, "false"));
             params->useReferencePrior = strcmp(tokStr, "true") == 0;
-=======
+        }
         if (strcmp(keyString, "verbose") == 0) {
             jsmntok_t tok = tokens[i+1];
             char *tokStr = json_token_tostr(js, &tok);
             int64_t bitstring = atoi(tokStr);
             setVerbosity(params, bitstring);
->>>>>>> 5cd63d67
             i++;
         }
     }
